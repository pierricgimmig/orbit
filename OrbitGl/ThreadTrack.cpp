#include "ThreadTrack.h"

#include <limits>

#include "Capture.h"
#include "EventTrack.h"
#include "GlCanvas.h"
#include "OrbitUnreal.h"
#include "Systrace.h"
#include "TimeGraph.h"
#include "absl/flags/flag.h"
#include "absl/strings/str_format.h"

// TODO: Remove this flag once we have a way to toggle the display return values
ABSL_FLAG(bool, show_return_values, false, "Show return values on time slices");

//-----------------------------------------------------------------------------
<<<<<<< HEAD
ThreadTrack::ThreadTrack(TimeGraph* time_graph, uint32_t thread_id)
    : Track(time_graph) {
  m_ID = thread_id;
=======
ThreadTrack::ThreadTrack(TimeGraph* time_graph, uint32_t thread_id) {
  time_graph_ = time_graph;
>>>>>>> aba196c5
  text_renderer_ = time_graph->GetTextRenderer();
  thread_id_ = thread_id;

  num_timers_ = 0;
  min_time_ = std::numeric_limits<TickType>::max();
  max_time_ = std::numeric_limits<TickType>::min();

  event_track_ = std::make_shared<EventTrack>(time_graph);
  event_track_->SetThreadId(thread_id);
}

//-----------------------------------------------------------------------------
void ThreadTrack::Draw(GlCanvas* canvas, bool picking) {
  float track_height = GetHeight();
  float track_width = canvas->GetWorldWidth();

  SetPos(canvas->GetWorldTopLeftX(), m_Pos[1]);
  SetSize(track_width, track_height);

  Track::Draw(canvas, picking);

  // Event track
  float event_track_height = time_graph_->GetLayout().GetEventTrackHeight();
  event_track_->SetPos(m_Pos[0], m_Pos[1]);
  event_track_->SetSize(track_width, event_track_height);
  event_track_->Draw(canvas, picking);
}

//-----------------------------------------------------------------------------
std::string ThreadTrack::GetExtraInfo(const Timer& timer) {
  std::string info;
  static bool show_return_value = absl::GetFlag(FLAGS_show_return_values);
  if (!Capture::IsCapturing() && timer.GetType() == Timer::UNREAL_OBJECT) {
    info = "[" + ws2s(GOrbitUnreal.GetObjectNames()[timer.m_UserData[0]]) + "]";
  } else if (show_return_value && (timer.GetType() == Timer::NONE)) {
    info = absl::StrFormat("[%lu]", timer.m_UserData[0]);
  }
  return info;
}

//-----------------------------------------------------------------------------
inline Color GetTimerColor(const Timer& timer, TimeGraph* time_graph,
                           bool is_selected, bool inactive) {
  const Color kInactiveColor(100, 100, 100, 255);
  const Color kSelectionColor(0, 128, 255, 255);
  if (is_selected) {
    return kSelectionColor;
  } else if (inactive) {
    return kInactiveColor;
  }

  Color color = time_graph->GetThreadColor(timer.m_TID);

  constexpr uint8_t kOddAlpha = 210;
  if (!(timer.m_Depth & 0x1)) {
    color[3] = kOddAlpha;
  }

  return color;
}

//-----------------------------------------------------------------------------
inline float GetYFromDepth(const TimeGraphLayout& layout, float track_y,
                           uint32_t depth) {
  return track_y - layout.GetEventTrackHeight() -
         layout.GetSpaceBetweenTracksAndThread() -
         layout.GetTextBoxHeight() * (depth + 1);
}

//-----------------------------------------------------------------------------
void ThreadTrack::SetTimesliceText(const Timer& timer, double elapsed_us,
                                   float min_x, TextBox* text_box) {
  if (text_box->GetText().empty()) {
    double elapsed_millis = elapsed_us * 0.001;
    std::string time = GetPrettyTime(elapsed_millis);
    Function* func = Capture::GSelectedFunctionsMap[timer.m_FunctionAddress];

    text_box->SetElapsedTimeTextLength(time.length());

    const char* name = nullptr;
    if (func) {
      std::string extra_info = GetExtraInfo(timer);
      name = func->PrettyName().c_str();
      std::string text =
          absl::StrFormat("%s %s %s", name, extra_info.c_str(), time.c_str());

      text_box->SetText(text);
    } else if (timer.m_Type == Timer::INTROSPECTION) {
      std::string text = absl::StrFormat("%s %s",
                                         time_graph_->GetStringManager()
                                             ->Get(timer.m_UserData[0])
                                             .value_or(""),
                                         time.c_str());
      text_box->SetText(text);
    } else if (!SystraceManager::Get().IsEmpty()) {
      text_box->SetText(
          SystraceManager::Get().GetFunctionName(timer.m_FunctionAddress));
    } else {
      CHECK(false);
    }
  }

  const Color kTextWhite(255, 255, 255, 255);
  const Vec2& box_pos = text_box->GetPos();
  const Vec2& box_size = text_box->GetSize();
  float pos_x = std::max(box_pos[0], min_x);
  float max_size = box_pos[0] + box_size[0] - pos_x;
  TextRenderer* text_renderer = time_graph_->GetTextRenderer();
  text_renderer->AddTextTrailingCharsPrioritized(
      text_box->GetText().c_str(), pos_x, text_box->GetPosY() + 1.f,
      GlCanvas::Z_VALUE_TEXT, kTextWhite, text_box->GetElapsedTimeTextLength(),
      max_size);
}

//-----------------------------------------------------------------------------
void ThreadTrack::UpdatePrimitives(uint64_t min_tick, uint64_t max_tick) {
  event_track_->UpdatePrimitives(min_tick, max_tick);

  Batcher* batcher = &time_graph_->GetBatcher();
  GlCanvas* canvas = time_graph_->GetCanvas();
  const TimeGraphLayout& layout = time_graph_->GetLayout();
  const TextBox& scene_box = canvas->GetSceneBox();

  float min_x = scene_box.GetPosX();
  float world_start_x = canvas->GetWorldTopLeftX();
  float world_width = canvas->GetWorldWidth();
  double inv_time_window = 1.0 / time_graph_->GetTimeWindowUs();

  std::vector<std::shared_ptr<TimerChain>> chains_by_depth = GetTimers();
  for (auto& text_boxes : chains_by_depth) {
    if (text_boxes == nullptr) continue;
    for (TextBox& text_box : *text_boxes) {
      const Timer& timer = text_box.GetTimer();
      if (min_tick > timer.m_End || max_tick < timer.m_Start) continue;

      UpdateDepth(timer.m_Depth + 1);
      double start_us = time_graph_->GetUsFromTick(timer.m_Start);
      double end_us = time_graph_->GetUsFromTick(timer.m_End);
      double elapsed_us = end_us - start_us;
      double normalized_start = start_us * inv_time_window;
      double normalized_length = elapsed_us * inv_time_window;
      float world_timer_width =
          static_cast<float>(normalized_length * world_width);
      float world_timer_x =
          static_cast<float>(world_start_x + normalized_start * world_width);
      float world_timer_y = GetYFromDepth(layout, m_Pos[1], timer.m_Depth);

      bool is_visible_width = normalized_length * canvas->getWidth() > 1;
      bool is_selected = &text_box == Capture::GSelectedTextBox;
      bool is_inactive =
          !Capture::GVisibleFunctionsMap.empty() &&
          Capture::GVisibleFunctionsMap[timer.m_FunctionAddress] == nullptr;

      Vec2 pos(world_timer_x, world_timer_y);
      Vec2 size(world_timer_width, layout.GetTextBoxHeight());
      float z = GlCanvas::Z_VALUE_BOX_ACTIVE;
      Color color = GetTimerColor(timer, time_graph_, is_selected, is_inactive);
      text_box.SetPos(pos);
      text_box.SetSize(size);

      if (is_visible_width) {
        SetTimesliceText(timer, elapsed_us, min_x, &text_box);
        batcher->AddShadedBox(pos, size, z, color, PickingID::BOX, &text_box);
      } else {
        auto type = PickingID::LINE;
        batcher->AddVerticalLine(pos, size[1], z, color, type, &text_box);
      }
    }
  }
}

//-----------------------------------------------------------------------------
void ThreadTrack::OnDrag(int x, int y) { Track::OnDrag(x, y); }

//-----------------------------------------------------------------------------
void ThreadTrack::OnTimer(const Timer& timer) {
  if (timer.m_Type != Timer::CORE_ACTIVITY) {
    UpdateDepth(timer.m_Depth + 1);
  }

  TextBox text_box(Vec2(0, 0), Vec2(0, 0), "", Color(255, 0, 0, 255));
  text_box.SetTimer(timer);

  std::shared_ptr<TimerChain> timer_chain = timers_[timer.m_Depth];
  if (timer_chain == nullptr) {
    timer_chain = std::make_shared<TimerChain>();
    timers_[timer.m_Depth] = timer_chain;
  }
  timer_chain->push_back(text_box);
  ++num_timers_;
  if (timer.m_Start < min_time_) min_time_ = timer.m_Start;
  if (timer.m_End > max_time_) max_time_ = timer.m_End;
}

//-----------------------------------------------------------------------------
float ThreadTrack::GetHeight() const {
  TimeGraphLayout& layout = time_graph_->GetLayout();
  return layout.GetTextBoxHeight() * GetDepth() +
         layout.GetSpaceBetweenTracksAndThread() +
         layout.GetEventTrackHeight() + layout.GetTrackBottomMargin();
}

//-----------------------------------------------------------------------------
std::vector<std::shared_ptr<TimerChain>> ThreadTrack::GetTimers() {
  std::vector<std::shared_ptr<TimerChain>> timers;
  ScopeLock lock(mutex_);
  for (auto& pair : timers_) {
    timers.push_back(pair.second);
  }
  return timers;
}

//-----------------------------------------------------------------------------
const TextBox* ThreadTrack::GetFirstAfterTime(TickType time,
                                              uint32_t depth) const {
  std::shared_ptr<TimerChain> text_boxes = GetTimers(depth);
  if (text_boxes == nullptr) return nullptr;

  // TODO: do better than linear search...
  for (TextBox& text_box : *text_boxes) {
    if (text_box.GetTimer().m_Start > time) {
      return &text_box;
    }
  }

  return nullptr;
}

//-----------------------------------------------------------------------------
const TextBox* ThreadTrack::GetFirstBeforeTime(TickType time,
                                               uint32_t depth) const {
  std::shared_ptr<TimerChain> text_boxes = GetTimers(depth);
  if (text_boxes == nullptr) return nullptr;

  TextBox* text_box = nullptr;

  // TODO: do better than linear search...
  for (TextBox& box : *text_boxes) {
    if (box.GetTimer().m_Start > time) {
      return text_box;
    }

    text_box = &box;
  }

  return nullptr;
}

//-----------------------------------------------------------------------------
std::shared_ptr<TimerChain> ThreadTrack::GetTimers(uint32_t depth) const {
  ScopeLock lock(mutex_);
  auto it = timers_.find(depth);
  if (it != timers_.end()) return it->second;
  return nullptr;
}

//-----------------------------------------------------------------------------
const TextBox* ThreadTrack::GetLeft(TextBox* text_box) const {
  const Timer& timer = text_box->GetTimer();
  if (timer.m_TID == thread_id_) {
    std::shared_ptr<TimerChain> timers = GetTimers(timer.m_Depth);
    if (timers) return timers->GetElementBefore(text_box);
  }
  return nullptr;
}

//-----------------------------------------------------------------------------
const TextBox* ThreadTrack::GetRight(TextBox* text_box) const {
  const Timer& timer = text_box->GetTimer();
  if (timer.m_TID == thread_id_) {
    std::shared_ptr<TimerChain> timers = GetTimers(timer.m_Depth);
    if (timers) return timers->GetElementAfter(text_box);
  }
  return nullptr;
}

//-----------------------------------------------------------------------------
const TextBox* ThreadTrack::GetUp(TextBox* text_box) const {
  const Timer& timer = text_box->GetTimer();
  return GetFirstBeforeTime(timer.m_Start, timer.m_Depth - 1);
}

//-----------------------------------------------------------------------------
const TextBox* ThreadTrack::GetDown(TextBox* text_box) const {
  const Timer& timer = text_box->GetTimer();
  return GetFirstAfterTime(timer.m_Start, timer.m_Depth + 1);
}

//-----------------------------------------------------------------------------
std::vector<std::shared_ptr<TimerChain>> ThreadTrack::GetAllChains() {
  std::vector<std::shared_ptr<TimerChain>> chains;
  for (const auto& pair : timers_) {
    chains.push_back(pair.second);
  }
  return chains;
}

//-----------------------------------------------------------------------------
void ThreadTrack::SetEventTrackColor(Color color) {
  ScopeLock lock(mutex_);
  event_track_->SetColor(color);
}

//-----------------------------------------------------------------------------
bool ThreadTrack::IsEmpty() const { 
  return (GetNumTimers() == 0) && event_track_->IsEmpty(); 
}<|MERGE_RESOLUTION|>--- conflicted
+++ resolved
@@ -15,14 +15,8 @@
 ABSL_FLAG(bool, show_return_values, false, "Show return values on time slices");
 
 //-----------------------------------------------------------------------------
-<<<<<<< HEAD
 ThreadTrack::ThreadTrack(TimeGraph* time_graph, uint32_t thread_id)
     : Track(time_graph) {
-  m_ID = thread_id;
-=======
-ThreadTrack::ThreadTrack(TimeGraph* time_graph, uint32_t thread_id) {
-  time_graph_ = time_graph;
->>>>>>> aba196c5
   text_renderer_ = time_graph->GetTextRenderer();
   thread_id_ = thread_id;
 
