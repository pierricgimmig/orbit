// Copyright (c) 2020 The Orbit Authors. All rights reserved.
// Use of this source code is governed by a BSD-style license that can be
// found in the LICENSE file.

#include "CaptureWindow.h"

#include "../OrbitPlugin/OrbitSDK.h"
#include "App.h"
#include "Capture.h"
#include "EventTracer.h"
#include "GlUtils.h"
#include "PluginManager.h"
#include "Serialization.h"
#include "Systrace.h"
#include "TcpClient.h"
#include "TcpServer.h"
#include "TimerManager.h"
#include "absl/flags/flag.h"
#include "absl/strings/str_format.h"

#ifdef _WIN32
#include "SymbolUtils.h"
#else
#include <array>
#include <cstdio>
#include <iostream>
#include <memory>
#include <stdexcept>
#include <string>

#include "LinuxUtils.h"
#endif

ABSL_DECLARE_FLAG(bool, enable_stale_features);

//-----------------------------------------------------------------------------
CaptureWindow::CaptureWindow() {
  GCurrentTimeGraph = &time_graph_;
  time_graph_.SetTextRenderer(&m_TextRenderer);
  time_graph_.SetPickingManager(&m_PickingManager);
  time_graph_.SetCanvas(this);
  m_DrawUI = false;
  m_DrawHelp = true;
  m_DrawFilter = false;
  m_DrawMemTracker = false;
  m_FirstHelpDraw = true;
  m_DrawStats = false;
  m_Picking = false;
  m_WorldTopLeftX = 0;
  m_WorldTopLeftY = 0;
  m_WorldMaxY = 0;
  m_ProcessX = 0;

  GTimerManager->m_TimerAddedCallbacks.emplace_back(
      [this](Timer& a_Timer) { this->OnTimerAdded(a_Timer); });
  GTimerManager->m_ContextSwitchAddedCallback =
      [this](const ContextSwitch& a_CS) { this->OnContextSwitchAdded(a_CS); };

  m_HoverDelayMs = 300;
  m_CanHover = false;
  m_IsHovering = false;
  ResetHoverTimer();

  m_Slider.SetCanvas(this);
  m_Slider.SetDragCallback([&](float a_Ratio) { this->OnDrag(a_Ratio); });

  m_VerticalSlider.SetCanvas(this);
  m_VerticalSlider.SetVertical();
  m_VerticalSlider.SetDragCallback(
      [&](float a_Ratio) { this->OnVerticalDrag(a_Ratio); });

  GOrbitApp->RegisterCaptureWindow(this);
}

//-----------------------------------------------------------------------------
CaptureWindow::~CaptureWindow() {
  if (GCurrentTimeGraph == &time_graph_) GCurrentTimeGraph = nullptr;
}

//-----------------------------------------------------------------------------
void CaptureWindow::OnTimer() { GlCanvas::OnTimer(); }

//-----------------------------------------------------------------------------
void CaptureWindow::ZoomAll() {
  time_graph_.ZoomAll();
  m_WorldTopLeftY = m_WorldMaxY;
  ResetHoverTimer();
  NeedsUpdate();
}

//-----------------------------------------------------------------------------
void CaptureWindow::UpdateWheelMomentum(float a_DeltaTime) {
  GlCanvas::UpdateWheelMomentum(a_DeltaTime);

  bool zoomWidth = true;  // TODO: !wxGetKeyState(WXK_CONTROL);
  if (zoomWidth && m_WheelMomentum != 0.f) {
    time_graph_.ZoomTime(m_WheelMomentum, m_MouseRatio);
  }
}

//-----------------------------------------------------------------------------
void CaptureWindow::MouseMoved(int a_X, int a_Y, bool a_Left, bool /*a_Right*/,
                               bool /*a_Middle*/) {
  int mousex = a_X;
  int mousey = a_Y;

  float worldx, worldy;
  ScreenToWorld(a_X, a_Y, worldx, worldy);

  m_MouseX = worldx;
  m_MouseY = worldy;
  m_MousePosX = mousex;
  m_MousePosY = mousey;

  // Pan
  if (a_Left && !m_ImguiActive && !m_PickingManager.IsDragging() &&
      !Capture::IsCapturing()) {
    float worldMin;
    float worldMax;

    time_graph_.GetWorldMinMax(worldMin, worldMax);

    m_WorldTopLeftX =
        m_WorldClickX - static_cast<float>(mousex) / getWidth() * m_WorldWidth;
    m_WorldTopLeftY = m_WorldClickY +
                      static_cast<float>(mousey) / getHeight() * m_WorldHeight;

    m_WorldTopLeftX = clamp(m_WorldTopLeftX, worldMin, worldMax - m_WorldWidth);
    m_WorldTopLeftY =
        clamp(m_WorldTopLeftY,
              m_WorldHeight - time_graph_.GetThreadTotalHeight(), m_WorldMaxY);
    UpdateSceneBox();

    time_graph_.PanTime(m_ScreenClickX, a_X, getWidth(),
                        static_cast<double>(m_RefTimeClick));
    UpdateVerticalSlider();
    NeedsUpdate();
  }

  if (m_IsSelecting) {
    m_SelectStop = Vec2(worldx, worldy);
    m_TimeStop = time_graph_.GetTickFromWorld(worldx);
  }

  if (a_Left) {
    m_PickingManager.Drag(a_X, a_Y);
  }

  ResetHoverTimer();

  NeedsRedraw();
}

//-----------------------------------------------------------------------------
void CaptureWindow::LeftDown(int a_X, int a_Y) {
  // Store world clicked pos for panning
  ScreenToWorld(a_X, a_Y, m_WorldClickX, m_WorldClickY);
  m_ScreenClickX = a_X;
  m_ScreenClickY = a_Y;
  m_RefTimeClick = static_cast<TickType>(
      time_graph_.GetTime(static_cast<double>(a_X) / getWidth()));

  m_IsSelecting = false;

  Orbit_ImGui_MouseButtonCallback(this, 0, true);

  m_Picking = true;
  NeedsRedraw();
}

//-----------------------------------------------------------------------------
void CaptureWindow::LeftUp() {
  GlCanvas::LeftUp();
  NeedsRedraw();
}

//-----------------------------------------------------------------------------
void CaptureWindow::LeftDoubleClick() {
  GlCanvas::LeftDoubleClick();
  m_DoubleClicking = true;
  m_Picking = true;
}

//-----------------------------------------------------------------------------
void CaptureWindow::Pick() {
  m_Picking = true;
  NeedsRedraw();
}

//-----------------------------------------------------------------------------
void CaptureWindow::Pick(int a_X, int a_Y) {
  // 4 bytes per pixel (RGBA), 1x1 bitmap
  std::vector<uint8_t> pixels(1 * 1 * 4);
  glReadPixels(a_X, m_MainWindowHeight - a_Y, 1, 1, GL_RGBA, GL_UNSIGNED_BYTE,
               &pixels[0]);

  PickingID pickId = PickingID::Get(*reinterpret_cast<uint32_t*>(&pixels[0]));

  Capture::GSelectedTextBox = nullptr;
  Capture::GSelectedThreadId = 0;

  Pick(pickId, a_X, a_Y);

  NeedsUpdate();
}

//-----------------------------------------------------------------------------
void CaptureWindow::Pick(PickingID a_PickingID, int a_X, int a_Y) {
  uint32_t type = a_PickingID.m_Type;
  uint32_t id = a_PickingID.m_Id;

  switch (type) {
    case PickingID::BOX: {
      void** textBoxPtr =
          time_graph_.GetBatcher().GetBoxBuffer().m_UserData.SlowAt(id);
      if (textBoxPtr) {
        TextBox* textBox = static_cast<TextBox*>(*textBoxPtr);
        SelectTextBox(textBox);
      }
      break;
    }
    case PickingID::LINE: {
      void** textBoxPtr =
          time_graph_.GetBatcher().GetLineBuffer().m_UserData.SlowAt(id);
      if (textBoxPtr) {
        TextBox* textBox = static_cast<TextBox*>(*textBoxPtr);
        SelectTextBox(textBox);
      }
      break;
    }
    case PickingID::PICKABLE:
      m_PickingManager.Pick(a_PickingID.m_Id, a_X, a_Y);
      break;
  }
}

//-----------------------------------------------------------------------------
void CaptureWindow::SelectTextBox(class TextBox* a_TextBox) {
  if (a_TextBox == nullptr) return;
  Capture::GSelectedTextBox = a_TextBox;
  Capture::GSelectedThreadId = a_TextBox->GetTimer().m_TID;
  Capture::GSelectedCallstack =
      Capture::GetCallstack(a_TextBox->GetTimer().m_CallstackHash);
  GOrbitApp->SetCallStack(Capture::GSelectedCallstack);

  const Timer& a_Timer = a_TextBox->GetTimer();
  DWORD64 address = a_Timer.m_FunctionAddress;
  if (a_Timer.IsType(Timer::ZONE)) {
    std::shared_ptr<CallStack> callStack =
        Capture::GetCallstack(a_Timer.m_CallstackHash);
    if (callStack && callStack->m_Depth > 1) {
      address = callStack->m_Data[1];
    }
  }

  FindCode(address);

  if (m_DoubleClicking && a_TextBox) {
    time_graph_.Zoom(a_TextBox);
  }
}

//-----------------------------------------------------------------------------
void CaptureWindow::Hover(int a_X, int a_Y) {
  // 4 bytes per pixel (RGBA), 1x1 bitmap
  std::vector<uint8_t> pixels(1 * 1 * 4);
  glReadPixels(a_X, m_MainWindowHeight - a_Y, 1, 1, GL_RGBA, GL_UNSIGNED_BYTE,
               &pixels[0]);

  PickingID pickId = *reinterpret_cast<PickingID*>(&pixels[0]);

  TextBox* textBox = time_graph_.GetBatcher().GetTextBox(pickId);
  if (textBox) {
    if (!textBox->GetTimer().IsType(Timer::CORE_ACTIVITY)) {
      Function* func =
          Capture::GSelectedFunctionsMap[textBox->GetTimer().m_FunctionAddress];
      m_ToolTip = absl::StrFormat("%s %s", func ? func->PrettyName() : "",
                                  textBox->GetText());
      GOrbitApp->SendToUiAsync("tooltip:" + m_ToolTip);
      NeedsRedraw();
    }
  }
}

//-----------------------------------------------------------------------------
void CaptureWindow::FindCode(DWORD64 address) {
#ifdef _WIN32
  SCOPE_TIMER_LOG("FindCode");

  LineInfo lineInfo;

  if (SymUtils::GetLineInfo(address, lineInfo) ||
      (Capture::GSamplingProfiler &&
       Capture::GSamplingProfiler->GetLineInfo(address, lineInfo))) {
    --lineInfo.m_Line;

    // File mapping
    const std::map<std::string, std::string>& fileMap =
        GOrbitApp->GetFileMapping();
    for (const auto& pair : fileMap) {
      ReplaceStringInPlace(lineInfo.m_File, pair.first, pair.second);
    }

    if (lineInfo.m_Address != 0) {
      GOrbitApp->SendToUiAsync(
          absl::StrFormat("code^%s^%i", lineInfo.m_File, lineInfo.m_Line));
    }
  }
#else
  UNUSED(address);
#endif
}

//-----------------------------------------------------------------------------
void CaptureWindow::PreRender() {
  if (m_CanHover && m_HoverTimer.QueryMillis() > m_HoverDelayMs) {
    m_IsHovering = true;
    m_Picking = true;
    NeedsRedraw();
  }

  m_NeedsRedraw = m_NeedsRedraw || time_graph_.IsRedrawNeeded();
}

//-----------------------------------------------------------------------------
void CaptureWindow::PostRender() {
  if (m_IsHovering) {
    m_IsHovering = false;
    m_CanHover = false;
    m_Picking = false;
    m_HoverTimer.Reset();

    Hover(m_MousePosX, m_MousePosY);
    NeedsUpdate();
    GlCanvas::Render(m_Width, m_Height);
    m_HoverTimer.Reset();
  }

  if (m_Picking) {
    m_Picking = false;
    Pick(m_ScreenClickX, m_ScreenClickY);
    NeedsRedraw();
    GlCanvas::Render(m_Width, m_Height);
  }
}

//-----------------------------------------------------------------------------
void CaptureWindow::Resize(int a_Width, int a_Height) {
  GlCanvas::Resize(a_Width, a_Height);
  NeedsUpdate();
}

//-----------------------------------------------------------------------------
void CaptureWindow::RightDown(int a_X, int a_Y) {
  ScreenToWorld(a_X, a_Y, m_WorldClickX, m_WorldClickY);
  m_ScreenClickX = a_X;
  m_ScreenClickY = a_Y;
  Pick();

  m_IsSelecting = true;
  m_SelectStart = Vec2(m_WorldClickX, m_WorldClickY);
  m_SelectStop = m_SelectStart;
  m_TimeStart = time_graph_.GetTickFromWorld(m_WorldClickX);
  m_TimeStop = m_TimeStart;
}

//-----------------------------------------------------------------------------
bool CaptureWindow::RightUp() {
  if (m_IsSelecting && (m_SelectStart[0] != m_SelectStop[0]) &&
      ControlPressed()) {
    float minWorld = std::min(m_SelectStop[0], m_SelectStart[0]);
    float maxWorld = std::max(m_SelectStop[0], m_SelectStart[0]);

    double newMin =
        time_graph_.GetTime((minWorld - m_WorldTopLeftX) / m_WorldWidth);
    double newMax =
        time_graph_.GetTime((maxWorld - m_WorldTopLeftX) / m_WorldWidth);

    time_graph_.SetMinMax(newMin, newMax);
    m_SelectStart = m_SelectStop;
  }

  bool showContextMenu = m_SelectStart[0] == m_SelectStop[0];
  m_IsSelecting = false;
  NeedsRedraw();
  return showContextMenu;
}

//-----------------------------------------------------------------------------
void CaptureWindow::MiddleDown(int a_X, int a_Y) {
  float worldx, worldy;
  ScreenToWorld(a_X, a_Y, worldx, worldy);
  m_IsSelecting = true;
  m_SelectStart = Vec2(worldx, worldy);
  m_SelectStop = m_SelectStart;
}

//-----------------------------------------------------------------------------
void CaptureWindow::MiddleUp(int a_X, int a_Y) {
  float worldx, worldy;
  ScreenToWorld(a_X, a_Y, worldx, worldy);
  m_IsSelecting = false;

  m_SelectStop = Vec2(worldx, worldy);

  NeedsRedraw();
}

//-----------------------------------------------------------------------------
void CaptureWindow::Zoom(int a_Delta) {
  if (a_Delta == 0) return;

  a_Delta = -a_Delta;

  float worldx;
  float worldy;

  ScreenToWorld(m_MousePosX, m_MousePosY, worldx, worldy);
  m_MouseRatio = static_cast<double>(m_MousePosX) / getWidth();

  time_graph_.ZoomTime(a_Delta, m_MouseRatio);
  m_WheelMomentum =
      a_Delta * m_WheelMomentum < 0 ? 0 : m_WheelMomentum + a_Delta;

  NeedsUpdate();
}

//-----------------------------------------------------------------------------
void CaptureWindow::Pan(float a_Ratio) {
  double refTime =
      time_graph_.GetTime(static_cast<double>(m_MousePosX) / getWidth());
  time_graph_.PanTime(m_MousePosX,
                      m_MousePosX + static_cast<int>(a_Ratio * getWidth()),
                      getWidth(), refTime);
  UpdateSceneBox();
  NeedsUpdate();
}

//-----------------------------------------------------------------------------
void CaptureWindow::MouseWheelMoved(int a_X, int a_Y, int a_Delta,
                                    bool a_Ctrl) {
  if (a_Delta == 0) return;

  // Normalize and invert sign, so that delta < 0 is zoom in.
  int delta = a_Delta < 0 ? 1 : -1;

  if (delta < m_MinWheelDelta) m_MinWheelDelta = delta;
  if (delta > m_MaxWheelDelta) m_MaxWheelDelta = delta;

  float mousex = a_X;

  float worldx;
  float worldy;

  ScreenToWorld(a_X, a_Y, worldx, worldy);
  m_MouseRatio = static_cast<double>(mousex) / getWidth();

  bool zoomWidth = !a_Ctrl;
  if (zoomWidth) {
    time_graph_.ZoomTime(delta, m_MouseRatio);
    m_WheelMomentum = delta * m_WheelMomentum < 0 ? 0 : m_WheelMomentum + delta;
  } else {
    // TODO: reimplement vertical zoom by scaling track heights.
  }

  // Use the original sign of a_Delta here.
  Orbit_ImGui_ScrollCallback(this, -delta);

  m_CanHover = true;

  NeedsUpdate();
}

//-----------------------------------------------------------------------------
void CaptureWindow::MouseWheelMovedHorizontally(int /*a_X*/, int /*a_Y*/,
                                                int a_Delta, bool /*a_Ctrl*/) {
  if (a_Delta == 0) return;

  // Normalize and invert sign, so that delta < 0 is left.
  int delta = a_Delta < 0 ? 1 : -1;

  if (delta < 0) {
    Pan(0.1f);
  } else {
    Pan(-0.1f);
  }

  // Use the original sign of a_Delta here.
  Orbit_ImGui_ScrollCallback(this, -delta);
}

//-----------------------------------------------------------------------------
void CaptureWindow::KeyPressed(unsigned int a_KeyCode, bool a_Ctrl,
                               bool a_Shift, bool a_Alt) {
  UpdateSpecialKeys(a_Ctrl, a_Shift, a_Alt);

  ScopeImguiContext state(m_ImGuiContext);

  if (!m_ImguiActive) {
    switch (a_KeyCode) {
      case ' ':
        ZoomAll();
        break;
      case 'A':
        Pan(0.1f);
        break;
      case 'D':
        Pan(-0.1f);
        break;
      case 'W':
        Zoom(1);
        break;
      case 'S':
        Zoom(-1);
        break;
      case 'F':
        m_DrawFilter = !m_DrawFilter;
        break;
      case 'I':
        m_DrawStats = !m_DrawStats;
        break;
      case 'H':
        m_DrawHelp = !m_DrawHelp;
        break;
      case 'X':
        GOrbitApp->ToggleCapture();
        m_DrawHelp = false;
#ifdef __linux__
        ZoomAll();
#endif
        break;
      case 'O':
        if (a_Ctrl) {
          m_TextRenderer.ToggleDrawOutline();
        }
        break;
      case 18:  // Left
        time_graph_.OnLeft();
        break;
      case 20:  // Right
        time_graph_.OnRight();
        break;
      case 19:  // Up
        time_graph_.OnUp();
        break;
      case 21:  // Down
        time_graph_.OnDown();
        break;
    }
  }

  ImGuiIO& io = ImGui::GetIO();
  io.KeyCtrl = a_Ctrl;
  io.KeyShift = a_Shift;
  io.KeyAlt = a_Alt;

  Orbit_ImGui_KeyCallback(this, a_KeyCode, true);

  NeedsRedraw();
}

//-----------------------------------------------------------------------------
const std::string CaptureWindow::MENU_ACTION_GO_TO_CALLSTACK =
    "Go to Callstack";
const std::string CaptureWindow::MENU_ACTION_GO_TO_SOURCE = "Go to Source";

//-----------------------------------------------------------------------------
std::vector<std::string> CaptureWindow::GetContextMenu() {
  std::vector<std::string> menu;
  if (!absl::GetFlag(FLAGS_enable_stale_features)) {
    return menu;
  }

  TextBox* selection = Capture::GSelectedTextBox;
  if (selection != nullptr && !selection->GetTimer().IsCoreActivity() &&
      selection->GetTimer().m_Type != Timer::GPU_ACTIVITY) {
    return menu;
  }

  Append(menu, {MENU_ACTION_GO_TO_CALLSTACK, MENU_ACTION_GO_TO_SOURCE});
  return menu;
}

//-----------------------------------------------------------------------------
void CaptureWindow::OnContextMenu(const std::string& a_Action,
                                  int /*a_MenuIndex*/) {
  if (Capture::GSelectedTextBox) {
    if (a_Action == MENU_ACTION_GO_TO_SOURCE) {
      GOrbitApp->GoToCode(
          Capture::GSelectedTextBox->GetTimer().m_FunctionAddress);
    } else if (a_Action == MENU_ACTION_GO_TO_CALLSTACK) {
      GOrbitApp->GoToCallstack();
    }
  }
}

//-----------------------------------------------------------------------------
void CaptureWindow::ToggleSampling() {
  if (Capture::GIsSampling) {
    Capture::StopSampling();
  } else if (!GTimerManager->m_IsRecording) {
    Capture::StartSampling();
  }
}

//-----------------------------------------------------------------------------
void CaptureWindow::OnCaptureStarted() {
  time_graph_.ZoomAll();
  NeedsRedraw();
}

//-----------------------------------------------------------------------------
void CaptureWindow::ResetHoverTimer() {
  m_HoverTimer.Reset();
  m_CanHover = true;
}

//-----------------------------------------------------------------------------
void CaptureWindow::Draw() {
  m_WorldMaxY =
      1.5f * ScreenToWorldHeight(static_cast<int>(m_Slider.GetPixelHeight()));

  if (Capture::IsCapturing()) {
    ZoomAll();
  }

  // Reset picking manager before each draw.
  m_PickingManager.Reset();

  time_graph_.Draw(m_Picking);

  if (m_SelectStart[0] != m_SelectStop[0]) {
    TickType minTime = std::min(m_TimeStart, m_TimeStop);
    TickType maxTime = std::max(m_TimeStart, m_TimeStop);

    float from = time_graph_.GetWorldFromTick(minTime);
    float to = time_graph_.GetWorldFromTick(maxTime);

    double micros = MicroSecondsFromTicks(minTime, maxTime);
    float sizex = to - from;
    Vec2 pos(from, m_WorldTopLeftY - m_WorldHeight);
    Vec2 size(sizex, m_WorldHeight);

    std::string time = GetPrettyTime(micros * 0.001);
    TextBox box(pos, size, time, Color(0, 128, 0, 128));
    box.SetTextY(m_SelectStop[1]);
    box.Draw(m_TextRenderer, -FLT_MAX, true, true);
  }

  if (!m_Picking && !m_IsHovering) {
    DrawStatus();
    RenderTimeBar();

    // Vertical line
    glColor4f(0, 1, 0, 0.5f);
    glBegin(GL_LINES);
    glVertex3f(m_MouseX, m_WorldTopLeftY, Z_VALUE_TEXT);
    glVertex3f(m_MouseX, m_WorldTopLeftY - m_WorldHeight, Z_VALUE_TEXT);
    glEnd();
  }
}

//-----------------------------------------------------------------------------
void CaptureWindow::DrawScreenSpace() {
  double timeSpan = time_graph_.GetSessionTimeSpanUs();

  Color col = m_Slider.GetBarColor();
  float height = m_Slider.GetPixelHeight();
  float canvasHeight = getHeight();
  float z = GlCanvas::Z_VALUE_TEXT_UI_BG;

  // Top bar
  // glColor4ubv(&col[0]);
  // glBegin(GL_QUADS);
  // glVertex3f(0, canvasHeight, z);
  // glVertex3f(getWidth(), canvasHeight, z);
  // glVertex3f(getWidth(), canvasHeight - height, z);
  // glVertex3f(0, canvasHeight - height, z);
  // glEnd();

  // Time bar
  if (time_graph_.GetSessionTimeSpanUs() > 0) {
    glColor4ub(70, 70, 70, 200);
    glBegin(GL_QUADS);
    glVertex3f(0, height, z);
    glVertex3f(getWidth(), height, z);
    glVertex3f(getWidth(), 2 * height, z);
    glVertex3f(0, 2 * height, z);
    glEnd();
  }

  const TimeGraphLayout& layout = time_graph_.GetLayout();
  float vertical_margin = layout.GetVerticalMargin();

  if (timeSpan > 0) {
    double start = time_graph_.GetMinTimeUs();
    double stop = time_graph_.GetMaxTimeUs();
    double width = stop - start;
    double maxStart = timeSpan - width;
    double ratio =
        Capture::IsCapturing() ? 1 : (maxStart != 0 ? start / maxStart : 0);
    float slider_width = layout.GetSliderWidth();
    m_Slider.SetPixelHeight(slider_width);
    m_Slider.SetSliderRatio(static_cast<float>(ratio));
    m_Slider.SetSliderWidthRatio(static_cast<float>(width / timeSpan));
    m_Slider.Draw(this, m_Picking);

    float verticalRatio = m_WorldHeight / time_graph_.GetThreadTotalHeight();
    if (verticalRatio < 1.f) {
      m_VerticalSlider.SetPixelHeight(slider_width);
      m_VerticalSlider.SetSliderWidthRatio(verticalRatio);
      m_VerticalSlider.Draw(this, m_Picking);
      vertical_margin += slider_width;
    }
  }

  // Draw right vertical margin.
  time_graph_.SetVerticalMargin(vertical_margin);
  const Color kBackgroundColor(70, 70, 70, 255);
  float margin_x1 = getWidth();
  float margin_x0 = margin_x1 - vertical_margin;
  glColor4ubv(&kBackgroundColor[0]);
  glBegin(GL_QUADS);
  glVertex3f(margin_x0, 0, z);
  glVertex3f(margin_x1, 0, z);
  glVertex3f(margin_x1, canvasHeight - height, z);
  glVertex3f(margin_x0, canvasHeight - height, z);
  glEnd();
}

//-----------------------------------------------------------------------------
void CaptureWindow::OnDrag(float a_Ratio) {
  time_graph_.OnDrag(a_Ratio);
  NeedsUpdate();
}

//-----------------------------------------------------------------------------
void CaptureWindow::OnVerticalDrag(float a_Ratio) {
  float min = m_WorldMaxY;
  float max = m_WorldHeight - time_graph_.GetThreadTotalHeight();
  float range = max - min;
  m_WorldTopLeftY = min + a_Ratio * range;
  NeedsUpdate();
}

//-----------------------------------------------------------------------------
void CaptureWindow::UpdateVerticalSlider() {
  float min = m_WorldMaxY;
  float max = m_WorldHeight - time_graph_.GetThreadTotalHeight();
  float ratio = (m_WorldTopLeftY - min) / (max - min);
  m_VerticalSlider.SetSliderRatio(ratio);
}

//-----------------------------------------------------------------------------
void CaptureWindow::NeedsUpdate() {
  time_graph_.NeedsUpdate();
  m_NeedsRedraw = true;
}

//-----------------------------------------------------------------------------
float CaptureWindow::GetTopBarTextY() {
  return m_Slider.GetPixelHeight() * 0.5f +
         m_TextRenderer.GetStringHeight("FpjT_H") * 0.5f;
}

//-----------------------------------------------------------------------------
void CaptureWindow::DrawStatus() {
  int s_PosX = 0;
  int s_PosY = static_cast<int>(GetTopBarTextY());
  static int s_IncY = 20;

  static Color s_Color(255, 255, 255, 255);

  int PosX = getWidth() - s_PosX;
  int PosY = s_PosY;
  int LeftY = s_PosY;

  LeftY += s_IncY;

  if (Capture::GInjected) {
    std::string injectStr =
        absl::StrFormat(" %s", Capture::GInjectedProcess.c_str());
    m_ProcessX = m_TextRenderer.AddText2D(injectStr.c_str(), PosX, PosY,
                                          Z_VALUE_TEXT_UI, s_Color, -1, true);
    PosY += s_IncY;
  }

  if (Capture::GIsTesting) {
    m_TextRenderer.AddText2D("TESTING", PosX, PosY, Z_VALUE_TEXT_UI, s_Color,
                             -1, true);
    PosY += s_IncY;
  }
}

//-----------------------------------------------------------------------------
void CaptureWindow::RenderUI() {
  ScopeImguiContext state(m_ImGuiContext);
  Orbit_ImGui_NewFrame(this);

  ImGui::ShowDemoWindow();

  if (m_DrawStats) {
    if (time_graph_.GetLayout().DrawProperties()) {
      NeedsUpdate();
    }

    m_StatsWindow.Clear();

    m_StatsWindow.AddLine(VAR_TO_STR(m_Width));
    m_StatsWindow.AddLine(VAR_TO_STR(m_Height));
    m_StatsWindow.AddLine(VAR_TO_STR(m_WorldHeight));
    m_StatsWindow.AddLine(VAR_TO_STR(m_WorldWidth));
    m_StatsWindow.AddLine(VAR_TO_STR(m_WorldTopLeftX));
    m_StatsWindow.AddLine(VAR_TO_STR(m_WorldTopLeftY));
    m_StatsWindow.AddLine(VAR_TO_STR(m_WorldMinWidth));
    m_StatsWindow.AddLine(VAR_TO_STR(m_MouseX));
    m_StatsWindow.AddLine(VAR_TO_STR(m_MouseY));

    /*
            m_StatsWindow.AddLog( VAR_TO_CHAR(
       GTimerManager->m_NumTimersFromPreviousSession ) ); m_StatsWindow.AddLog(
       VAR_TO_CHAR( GTimerManager->m_NumFlushedTimers ) ); m_StatsWindow.AddLog(
       VAR_TO_CHAR( Capture::GNumMessagesFromPreviousSession ) );
            m_StatsWindow.AddLog( VAR_TO_CHAR( Capture::GNumTargetFlushedEntries
       ) ); m_StatsWindow.AddLog( VAR_TO_CHAR(
       Capture::GNumTargetFlushedTcpPackets ) ); m_StatsWindow.AddLog(
       VAR_TO_CHAR( GTimerManager->m_NumQueuedEntries ) ); m_StatsWindow.AddLog(
       VAR_TO_CHAR( GTimerManager->m_NumQueuedMessages) ); m_StatsWindow.AddLog(
       VAR_TO_CHAR( GTimerManager->m_NumQueuedTimers) ); m_StatsWindow.AddLog(
       VAR_TO_CHAR( m_SelectStart[0] ) ); m_StatsWindow.AddLog( VAR_TO_CHAR(
       m_SelectStop[0] ) ); m_StatsWindow.AddLog( VAR_TO_CHAR(
       time_graph_.m_CurrentTimeWindow ) ); m_StatsWindow.AddLog( VAR_TO_CHAR(
       Capture::GMaxTimersAtOnce ) ); m_StatsWindow.AddLog( VAR_TO_CHAR(
       Capture::GNumTimersAtOnce ) ); m_StatsWindow.AddLog( VAR_TO_CHAR(
       Capture::GNumTargetQueuedEntries ) ); m_StatsWindow.AddLog( VAR_TO_CHAR(
       m_MousePosX ) ); m_StatsWindow.AddLog( VAR_TO_CHAR( m_MousePosY ) );*/
    m_StatsWindow.AddLine(VAR_TO_STR(Capture::GNumContextSwitches));
    m_StatsWindow.AddLine(VAR_TO_STR(Capture::GNumLinuxEvents));
    m_StatsWindow.AddLine(VAR_TO_STR(Capture::GNumProfileEvents));
    m_StatsWindow.AddLine(VAR_TO_STR(Capture::GNumInstalledHooks));
    m_StatsWindow.AddLine(VAR_TO_STR(Capture::GSelectedFunctionsMap.size()));
    m_StatsWindow.AddLine(VAR_TO_STR(Capture::GVisibleFunctionsMap.size()));
    m_StatsWindow.AddLine(VAR_TO_STR(time_graph_.GetNumDrawnTextBoxes()));
    m_StatsWindow.AddLine(VAR_TO_STR(time_graph_.GetNumTimers()));
    m_StatsWindow.AddLine(VAR_TO_STR(time_graph_.GetThreadTotalHeight()));

#ifdef WIN32
    for (std::string& line : GTcpServer->GetStats()) {
      m_StatsWindow.AddLine(line);
    }

    bool hasConnection = GTcpServer->HasConnection();
    m_StatsWindow.AddLine(VAR_TO_STR(hasConnection));
#else
    m_StatsWindow.AddLine(
        VAR_TO_STR(GEventTracer.GetEventBuffer().GetCallstacks().size()));
    m_StatsWindow.AddLine(
        VAR_TO_STR(GEventTracer.GetEventBuffer().GetNumEvents()));
#endif

    m_StatsWindow.Draw("Capture Stats", &m_DrawStats);
  }

  if (m_DrawHelp) {
    RenderHelpUi();

    if (m_FirstHelpDraw) {
      // Redraw so that Imgui resizes the
      // window properly on first draw
      NeedsRedraw();
      m_FirstHelpDraw = false;
    }
  }

  RenderToolbars();

  if (m_DrawMemTracker && !m_DrawHelp) {
    RenderMemTracker();
  }

  // Rendering
  glViewport(0, 0, getWidth(), getHeight());
  ImGui::Render();
}

//-----------------------------------------------------------------------------
void CaptureWindow::RenderText() {
  if (!m_Picking) {
    time_graph_.DrawText();
  }
}

//-----------------------------------------------------------------------------
void ColorToFloat(Color a_Color, float* o_Float) {
  for (size_t i = 0; i < 4; ++i) {
    o_Float[i] = a_Color[i] / 255.f;
  }
}

//-----------------------------------------------------------------------------
void CaptureWindow::RenderHelpUi() {
  static float y_offset = 8.f;
  ImGui::SetNextWindowPos(ImVec2(0, toolbar_height_ + y_offset));

  ImVec4 color(1.f, 0, 0, 1.f);
  ColorToFloat(m_Slider.GetBarColor(), &color.x);
  ImGui::PushStyleColor(ImGuiCol_WindowBg, color);

  if (!ImGui::Begin("Help Overlay", &m_DrawHelp, ImVec2(0, 0), 1.f,
                    ImGuiWindowFlags_NoTitleBar | ImGuiWindowFlags_NoResize |
                        ImGuiWindowFlags_NoMove |
                        ImGuiWindowFlags_NoSavedSettings)) {
    ImGui::PopStyleColor();
    ImGui::End();
    return;
  }

  ImGui::Text("Start/Stop Capture: 'X'");
  ImGui::Text("Pan: 'A','D' or \"Left Click + Drag\"");
  ImGui::Text("Zoom: 'W', 'S', Scroll or \"Ctrl + Right Click + Drag\"");
  ImGui::Text("Select: Left Click");
  ImGui::Text("Measure: \"Right Click + Drag\"");
  ImGui::Text("Toggle Help: 'H'");

  ImGui::End();

  ImGui::PopStyleColor();
}

ImTextureID TextureId(uint32_t id) {
  uint64_t texture_id = id;
  return reinterpret_cast<ImTextureID>(texture_id);
}

//-----------------------------------------------------------------------------
<<<<<<< HEAD
ImTextureID TextureId(uint32_t id) {
  uint64_t texture_id = id;
  return reinterpret_cast<ImTextureID>(texture_id);
}

//-----------------------------------------------------------------------------
=======
>>>>>>> 40a1a07d
void CaptureWindow::RenderToolbars() {
  ImGui::SetNextWindowPos(ImVec2(0, 0));
  float width = this->getWidth();

  ImVec4 color(1.f, 0, 0, 1.f);
  const ImVec4 transparent(0.f, 0, 0, 0.f);
  const ImVec4 popup(66.f/255.f, 150.f/255.f, 250.f/255.f, 1.f);
  ColorToFloat(m_Slider.GetBarColor(), &color.x);
  ImGui::PushStyleColor(ImGuiCol_WindowBg, color);
  ImGui::PushStyleColor(ImGuiCol_Button, transparent);
  ImGui::PushStyleColor(ImGuiCol_FrameBg, transparent);
  ImGui::PushStyleColor(ImGuiCol_PopupBg, popup);

  if (!ImGui::Begin("Toolbar", &m_DrawHelp, ImVec2(0, 0), 1.f,
                    ImGuiWindowFlags_NoTitleBar | ImGuiWindowFlags_NoResize |
                        ImGuiWindowFlags_NoMove |
                        ImGuiWindowFlags_NoSavedSettings)) {
    ImGui::PopStyleColor();
    ImGui::End();
    return;
  }

  static bool disabled = false;
  // ImGui::Checkbox("##Disable", &disabled);
  if (disabled) {
    ImGui::PushStyleVar(ImGuiStyleVar_Alpha, ImGui::GetStyle().Alpha * 0.3f);
  }
  // ImGui::SameLine();

  float icon_height = time_graph_.GetLayout().GetToolbarIconHeight();
  ImVec2 icon_size(icon_height, icon_height);
  ImGui::PushStyleVar(ImGuiStyleVar_ItemSpacing, ImVec2(0, 0));
  if (ImGui::ImageButton(TextureId(toolbar_.start_capture_id), icon_size)) {
    m_DrawHelp = false;
    GOrbitApp->StartCapture();
  }
  ImGui::PopStyleVar();
  if (ImGui::IsItemHovered()) ImGui::SetTooltip("Start Capture");
  ImGui::SameLine();

  if (ImGui::ImageButton(TextureId(toolbar_.stop_capture_id), icon_size)) {
    GOrbitApp->StopCapture();
  }
  if (ImGui::IsItemHovered()) ImGui::SetTooltip("Stop Capture");
  ImGui::SameLine();
  ImGui::ImageButton(TextureId(toolbar_.load_capture_id), icon_size);
  if (ImGui::IsItemHovered()) ImGui::SetTooltip("Load Capture");
  ImGui::SameLine();
<<<<<<< HEAD
  if( ImGui::ImageButton(TextureId(toolbar_.clear_capture_id), icon_size) ) {
=======
  if (ImGui::ImageButton(TextureId(toolbar_.clear_capture_id), icon_size)) {
>>>>>>> 40a1a07d
    Capture::ClearCaptureData();
    Capture::GClearCaptureDataFunc();
    GCurrentTimeGraph->Clear();
  }
  if (ImGui::IsItemHovered()) ImGui::SetTooltip("Clear Capture");
  ImGui::SameLine();
  ImGui::ImageButton(TextureId(toolbar_.save_capture_id), icon_size);
  if (ImGui::IsItemHovered()) ImGui::SetTooltip("Save Capture");
  ImGui::SameLine();
  if (ImGui::ImageButton(TextureId(toolbar_.help_id), icon_size)) {
    m_DrawHelp = !m_DrawHelp;
  }
  if (ImGui::IsItemHovered()) ImGui::SetTooltip("Help");
  ImGui::SameLine();
  if (ImGui::ImageButton(TextureId(toolbar_.feedback_id), icon_size)) {
  }
  if (ImGui::IsItemHovered()) ImGui::SetTooltip("Feedback");
<<<<<<< HEAD

  static float space_between_toolbars = 0;
  float current_x = ImGui::GetWindowWidth() + space_between_toolbars;
  toolbar_height_ = ImGui::GetWindowHeight();
  ImGui::End();

  if (disabled) {
    ImGui::PopStyleVar();
  }

  //
  ImGui::SetNextWindowPos(ImVec2(current_x, 0));

  ImGui::Begin("Filters", &m_DrawHelp, ImVec2(0, 0), 1.f,
               ImGuiWindowFlags_NoTitleBar | ImGuiWindowFlags_NoResize |
                   ImGuiWindowFlags_NoMove | ImGuiWindowFlags_NoSavedSettings);

  ImGui::ImageButton(TextureId(toolbar_.filter_tracks_id), icon_size);
  if (ImGui::IsItemHovered()) ImGui::SetTooltip("Filter Tracks");
  ImGui::SameLine();

  static char track_filter[64] = "";
  ImGui::SameLine();
  ImGui::PushItemWidth(300.f);
  ImGui::InputText("##Track Filter", track_filter, IM_ARRAYSIZE(track_filter));
  ImGui::PopItemWidth();
  GCurrentTimeGraph->SetThreadFilter(track_filter);

  current_x += ImGui::GetWindowWidth() + space_between_toolbars;
  ImGui::End();

  // Search toolbar
  ImGui::SetNextWindowPos(ImVec2(current_x, 0));
  ImGui::Begin("Search", &m_DrawHelp, ImVec2(0, 0), 1.f,
               ImGuiWindowFlags_NoTitleBar | ImGuiWindowFlags_NoResize |
                   ImGuiWindowFlags_NoMove | ImGuiWindowFlags_NoSavedSettings);

  ImGui::ImageButton(TextureId(toolbar_.search_id), icon_size);
  if (ImGui::IsItemHovered()) ImGui::SetTooltip("Search");
  static char filter[64] = "";
  ImGui::SameLine();
  ImGui::PushItemWidth(300.f);
  ImGui::InputText("##Search", filter, IM_ARRAYSIZE(filter));
  ImGui::PopItemWidth();
  GOrbitApp->FilterFunctions(filter);

  current_x += ImGui::GetWindowWidth() + space_between_toolbars;
  ImGui::End();

  // Capture Info.
  ImGui::SetNextWindowPos(ImVec2(current_x, 0));
  ImGui::Begin("CaptureInfo", nullptr, ImVec2(0, 0), 1.f,
               ImGuiWindowFlags_NoTitleBar | ImGuiWindowFlags_NoResize |
                   ImGuiWindowFlags_NoMove | ImGuiWindowFlags_NoSavedSettings);
  ImGui::ImageButton(TextureId(toolbar_.time_id), icon_size);
  if (ImGui::IsItemHovered()) ImGui::SetTooltip("Capture Time");
  ImGui::SameLine();

=======

  static float space_between_toolbars = 0;
  float current_x = ImGui::GetWindowWidth() + space_between_toolbars;
  toolbar_height_ = ImGui::GetWindowHeight();
  ImGui::End();

  if (disabled) {
    ImGui::PopStyleVar();
  }

  //
  ImGui::SetNextWindowPos(ImVec2(current_x, 0));

  ImGui::Begin("Filters", &m_DrawHelp, ImVec2(0, 0), 1.f,
               ImGuiWindowFlags_NoTitleBar | ImGuiWindowFlags_NoResize |
                   ImGuiWindowFlags_NoMove | ImGuiWindowFlags_NoSavedSettings);

  ImGui::ImageButton(TextureId(toolbar_.filter_tracks_id), icon_size);
  if (ImGui::IsItemHovered()) ImGui::SetTooltip("Filter Tracks");
  ImGui::SameLine();

  static char track_filter[64] = "";
  ImGui::SameLine();
  ImGui::PushItemWidth(300.f);
  ImGui::InputText("##Track Filter", track_filter, IM_ARRAYSIZE(track_filter));
  ImGui::PopItemWidth();
  GCurrentTimeGraph->SetThreadFilter(track_filter);

  current_x += ImGui::GetWindowWidth() + space_between_toolbars;
  ImGui::End();

  // Search toolbar
  ImGui::SetNextWindowPos(ImVec2(current_x, 0));
  ImGui::Begin("Search", &m_DrawHelp, ImVec2(0, 0), 1.f,
               ImGuiWindowFlags_NoTitleBar | ImGuiWindowFlags_NoResize |
                   ImGuiWindowFlags_NoMove | ImGuiWindowFlags_NoSavedSettings);

  ImGui::ImageButton(TextureId(toolbar_.search_id), icon_size);
  if (ImGui::IsItemHovered()) ImGui::SetTooltip("Search");
  static char filter[64] = "";
  ImGui::SameLine();
  ImGui::PushItemWidth(300.f);
  ImGui::InputText("##Search", filter, IM_ARRAYSIZE(filter));
  ImGui::PopItemWidth();
  GOrbitApp->FilterFunctions(filter);

  current_x += ImGui::GetWindowWidth() + space_between_toolbars;
  ImGui::End();

  // Capture Info.
  ImGui::SetNextWindowPos(ImVec2(current_x, 0));
  ImGui::Begin("CaptureInfo", nullptr, ImVec2(0, 0), 1.f,
               ImGuiWindowFlags_NoTitleBar | ImGuiWindowFlags_NoResize |
                   ImGuiWindowFlags_NoMove | ImGuiWindowFlags_NoSavedSettings);
  ImGui::ImageButton(TextureId(toolbar_.time_id), icon_size);
  if (ImGui::IsItemHovered()) ImGui::SetTooltip("Capture Time");
  ImGui::SameLine();

>>>>>>> 40a1a07d
  double timeSpan = time_graph_.GetSessionTimeSpanUs();
  std::string capture_time = GetPrettyTime(timeSpan * 0.001);
  ImGui::Text("%s", capture_time.c_str());
  current_x += ImGui::GetWindowWidth() + space_between_toolbars;
  ImGui::End();

  // Process Info.
  ImGui::SetNextWindowSize(ImVec2(width - current_x, -1.f));
  ImGui::SetNextWindowPos(ImVec2(current_x, 0));
  ImGui::Begin("ProcessInfo", nullptr, ImVec2(0, 0), 1.f,
               ImGuiWindowFlags_NoTitleBar | ImGuiWindowFlags_NoResize |
                   ImGuiWindowFlags_NoMove | ImGuiWindowFlags_NoSavedSettings);
  ImGui::ImageButton(TextureId(toolbar_.info_id), icon_size);
  if (ImGui::IsItemHovered()) ImGui::SetTooltip("Process Info");
  ImGui::SameLine();
  std::string process_info = Capture::GTargetProcess->GetName();
  if (!process_info.empty()) {
    uint32_t process_id = Capture::GTargetProcess->GetID();
    ImGui::Text("%s [%u]", process_info.c_str(), process_id);
  }
  ImGui::End();

  ImGui::PopStyleColor();
  ImGui::PopStyleColor();
  ImGui::PopStyleColor();
  ImGui::PopStyleColor();
}

//-----------------------------------------------------------------------------
void CaptureWindow::RenderMemTracker() {
  float barHeight = m_Slider.GetPixelHeight();
  ImGui::SetNextWindowPos(ImVec2(0, barHeight * 1.5f));

  ImVec4 color(1.f, 0, 0, 1.f);
  ColorToFloat(m_Slider.GetBarColor(), &color.x);
  ImGui::PushStyleColor(ImGuiCol_WindowBg, color);

  bool dummy = true;
  if (!ImGui::Begin(
          "MemTracker Overlay", &dummy, ImVec2(0, 0), 1.f,
          ImGuiWindowFlags_NoTitleBar /*| ImGuiWindowFlags_NoResize*/ |
              ImGuiWindowFlags_NoMove | ImGuiWindowFlags_NoSavedSettings)) {
    ImGui::PopStyleColor();
    ImGui::End();
    return;
  }

  ImGui::Text("=== Memory Tracker ===");

  const MemoryTracker& memTracker = time_graph_.GetMemoryTracker();
  if (memTracker.NumAllocatedBytes() == 0) {
    std::string str = VAR_TO_STR(memTracker.NumAllocatedBytes()) +
                      std::string("            ");
    ImGui::Text("%s", str.c_str());
    ImGui::Text("%s", VAR_TO_STR(memTracker.NumFreedBytes()).c_str());
    ImGui::Text("%s", VAR_TO_STR(memTracker.NumLiveBytes()).c_str());
  } else {
    ImGui::Text("%s", VAR_TO_STR(memTracker.NumAllocatedBytes()).c_str());
    ImGui::Text("%s", VAR_TO_STR(memTracker.NumFreedBytes()).c_str());
    ImGui::Text("%s", VAR_TO_STR(memTracker.NumLiveBytes()).c_str());
  }

  ImGui::End();

  ImGui::PopStyleColor();
}

//-----------------------------------------------------------------------------
void DrawTexturedSquare(GLuint a_TextureId, float a_Size, float a_X,
                        float a_Y) {
  glUseProgram(0);
  glColor4ub(255, 255, 255, 255);

  glEnable(GL_TEXTURE_2D);
  glDisable(GL_COLOR_MATERIAL);
  glBindTexture(GL_TEXTURE_2D, a_TextureId);

  glBegin(GL_QUADS);
  glTexCoord2f(0.f, 1.f);
  glVertex3f(a_X, a_Y, 0.f);
  glTexCoord2f(0.f, 0.f);
  glVertex3f(a_X, a_Y + a_Size, 0.f);
  glTexCoord2f(1.f, 0.f);
  glVertex3f(a_X + a_Size, a_Y + a_Size, 0.f);
  glTexCoord2f(1.f, 1.f);
  glVertex3f(a_X + a_Size, a_Y, 0.f);
  glEnd();

  glBindTexture(GL_TEXTURE_2D, 0);
  glDisable(GL_TEXTURE_2D);
}

//-----------------------------------------------------------------------------
inline double GetIncrementMs(double a_MilliSeconds) {
  const double Day = 24 * 60 * 60 * 1000;
  const double Hour = 60 * 60 * 1000;
  const double Minute = 60 * 1000;
  const double Second = 1000;
  const double Milli = 1;
  const double Micro = 0.001;
  const double Nano = 0.000001;

  std::string res;

  if (a_MilliSeconds < Micro)
    return Nano;
  else if (a_MilliSeconds < Milli)
    return Micro;
  else if (a_MilliSeconds < Second)
    return Milli;
  else if (a_MilliSeconds < Minute)
    return Second;
  else if (a_MilliSeconds < Hour)
    return Minute;
  else if (a_MilliSeconds < Day)
    return Hour;
  else
    return Day;
}

//-----------------------------------------------------------------------------
void CaptureWindow::RenderTimeBar() {
  static int numTimePoints = 10;

  if (time_graph_.GetSessionTimeSpanUs() > 0) {
    double millis = time_graph_.GetCurrentTimeSpanUs() * 0.001;
    double incr = millis / float(numTimePoints - 1);
    double unit = GetIncrementMs(incr);
    double normInc = static_cast<int>((incr + unit) / unit) * unit;
    double startMs = time_graph_.GetMinTimeUs() * 0.001;
    double normStartUs = 1000.0 * static_cast<int>(startMs / normInc) * normInc;

    static int pixelMargin = 2;
    int screenY =
        getHeight() - static_cast<int>(m_Slider.GetPixelHeight()) - pixelMargin;
    float dummy, worldY;
    ScreenToWorld(0, screenY, dummy, worldY);

    float height =
        ScreenToWorldHeight(static_cast<int>(GParams.m_FontSize) + pixelMargin);
    float xMargin = ScreenToworldWidth(4);

    for (int i = 0; i < numTimePoints; ++i) {
      double currentMicros = normStartUs + i * 1000 * normInc;
      if (currentMicros < 0) continue;

      double currentMillis = currentMicros * 0.001;
      std::string text = GetPrettyTime(currentMillis);
      float worldX = time_graph_.GetWorldFromUs(currentMicros);
      m_TextRenderer.AddText(text.c_str(), worldX + xMargin, worldY,
                             GlCanvas::Z_VALUE_TEXT_UI,
                             Color(255, 255, 255, 255));

      glColor4f(1.f, 1.f, 1.f, 1.f);
      glBegin(GL_LINES);
      glVertex3f(worldX, worldY, Z_VALUE_UI);
      glVertex3f(worldX, worldY + height, Z_VALUE_UI);
      glEnd();
    }
  }
}

//-----------------------------------------------------------------------------
void CaptureWindow::OnTimerAdded(Timer& a_Timer) {
  time_graph_.ProcessTimer(a_Timer);
}

//-----------------------------------------------------------------------------
void CaptureWindow::OnContextSwitchAdded(const ContextSwitch& a_CS) {
  time_graph_.AddContextSwitch(a_CS);
}

//-----------------------------------------------------------------------------
void CaptureWindow::SendProcess() {
  if (Capture::GTargetProcess) {
    std::string processData =
        SerializeObjectHumanReadable(*Capture::GTargetProcess);
    PRINT_VAR(processData);
    GTcpClient->Send(Msg_RemoteProcess, processData.data(), processData.size());
  }
}

void CaptureWindow::Initialize() {
  GlCanvas::Initialize();
  toolbar_.Init();
}

//-----------------------------------------------------------------------------
uint32_t LoadIcon(const char* name) {
  std::string icon_path = Path::GetSourceRoot() + "icons/" + name;
  PRINT_VAR(icon_path);
  return LoadTextureFromFile(icon_path.c_str());
}

//-----------------------------------------------------------------------------
void Toolbar::Init() {
  start_capture_id = LoadIcon("outline_adjust_white_48dp.png");
  stop_capture_id = LoadIcon("outline_stop_white_48dp.png");
  save_capture_id = LoadIcon("outline_save_white_48dp.png");
  load_capture_id = LoadIcon("outline_play_arrow_white_48dp.png");
  clear_capture_id = LoadIcon("outline_clear_white_48dp.png");
  help_id = LoadIcon("outline_help_outline_white_48dp.png");
  filter_tracks_id = LoadIcon("outline_filter_list_white_48dp.png");
  search_id = LoadIcon("outline_search_white_48dp.png");
  time_id = LoadIcon("outline_access_time_white_48dp.png");
  feedback_id = LoadIcon("outline_feedback_white_48dp.png");
  info_id = LoadIcon("outline_info_white_48dp.png");
  save_capture_id = LoadIcon("outline_save_alt_white_48dp.png");
}<|MERGE_RESOLUTION|>--- conflicted
+++ resolved
@@ -933,15 +933,12 @@
 }
 
 //-----------------------------------------------------------------------------
-<<<<<<< HEAD
 ImTextureID TextureId(uint32_t id) {
   uint64_t texture_id = id;
   return reinterpret_cast<ImTextureID>(texture_id);
 }
 
 //-----------------------------------------------------------------------------
-=======
->>>>>>> 40a1a07d
 void CaptureWindow::RenderToolbars() {
   ImGui::SetNextWindowPos(ImVec2(0, 0));
   float width = this->getWidth();
@@ -990,11 +987,7 @@
   ImGui::ImageButton(TextureId(toolbar_.load_capture_id), icon_size);
   if (ImGui::IsItemHovered()) ImGui::SetTooltip("Load Capture");
   ImGui::SameLine();
-<<<<<<< HEAD
   if( ImGui::ImageButton(TextureId(toolbar_.clear_capture_id), icon_size) ) {
-=======
-  if (ImGui::ImageButton(TextureId(toolbar_.clear_capture_id), icon_size)) {
->>>>>>> 40a1a07d
     Capture::ClearCaptureData();
     Capture::GClearCaptureDataFunc();
     GCurrentTimeGraph->Clear();
@@ -1012,7 +1005,6 @@
   if (ImGui::ImageButton(TextureId(toolbar_.feedback_id), icon_size)) {
   }
   if (ImGui::IsItemHovered()) ImGui::SetTooltip("Feedback");
-<<<<<<< HEAD
 
   static float space_between_toolbars = 0;
   float current_x = ImGui::GetWindowWidth() + space_between_toolbars;
@@ -1071,66 +1063,6 @@
   if (ImGui::IsItemHovered()) ImGui::SetTooltip("Capture Time");
   ImGui::SameLine();
 
-=======
-
-  static float space_between_toolbars = 0;
-  float current_x = ImGui::GetWindowWidth() + space_between_toolbars;
-  toolbar_height_ = ImGui::GetWindowHeight();
-  ImGui::End();
-
-  if (disabled) {
-    ImGui::PopStyleVar();
-  }
-
-  //
-  ImGui::SetNextWindowPos(ImVec2(current_x, 0));
-
-  ImGui::Begin("Filters", &m_DrawHelp, ImVec2(0, 0), 1.f,
-               ImGuiWindowFlags_NoTitleBar | ImGuiWindowFlags_NoResize |
-                   ImGuiWindowFlags_NoMove | ImGuiWindowFlags_NoSavedSettings);
-
-  ImGui::ImageButton(TextureId(toolbar_.filter_tracks_id), icon_size);
-  if (ImGui::IsItemHovered()) ImGui::SetTooltip("Filter Tracks");
-  ImGui::SameLine();
-
-  static char track_filter[64] = "";
-  ImGui::SameLine();
-  ImGui::PushItemWidth(300.f);
-  ImGui::InputText("##Track Filter", track_filter, IM_ARRAYSIZE(track_filter));
-  ImGui::PopItemWidth();
-  GCurrentTimeGraph->SetThreadFilter(track_filter);
-
-  current_x += ImGui::GetWindowWidth() + space_between_toolbars;
-  ImGui::End();
-
-  // Search toolbar
-  ImGui::SetNextWindowPos(ImVec2(current_x, 0));
-  ImGui::Begin("Search", &m_DrawHelp, ImVec2(0, 0), 1.f,
-               ImGuiWindowFlags_NoTitleBar | ImGuiWindowFlags_NoResize |
-                   ImGuiWindowFlags_NoMove | ImGuiWindowFlags_NoSavedSettings);
-
-  ImGui::ImageButton(TextureId(toolbar_.search_id), icon_size);
-  if (ImGui::IsItemHovered()) ImGui::SetTooltip("Search");
-  static char filter[64] = "";
-  ImGui::SameLine();
-  ImGui::PushItemWidth(300.f);
-  ImGui::InputText("##Search", filter, IM_ARRAYSIZE(filter));
-  ImGui::PopItemWidth();
-  GOrbitApp->FilterFunctions(filter);
-
-  current_x += ImGui::GetWindowWidth() + space_between_toolbars;
-  ImGui::End();
-
-  // Capture Info.
-  ImGui::SetNextWindowPos(ImVec2(current_x, 0));
-  ImGui::Begin("CaptureInfo", nullptr, ImVec2(0, 0), 1.f,
-               ImGuiWindowFlags_NoTitleBar | ImGuiWindowFlags_NoResize |
-                   ImGuiWindowFlags_NoMove | ImGuiWindowFlags_NoSavedSettings);
-  ImGui::ImageButton(TextureId(toolbar_.time_id), icon_size);
-  if (ImGui::IsItemHovered()) ImGui::SetTooltip("Capture Time");
-  ImGui::SameLine();
-
->>>>>>> 40a1a07d
   double timeSpan = time_graph_.GetSessionTimeSpanUs();
   std::string capture_time = GetPrettyTime(timeSpan * 0.001);
   ImGui::Text("%s", capture_time.c_str());
