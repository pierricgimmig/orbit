// Copyright (c) 2020 The Orbit Authors. All rights reserved.
// Use of this source code is governed by a BSD-style license that can be
// found in the LICENSE file.



#include "CaptureWindow.h"

#include "../OrbitPlugin/OrbitSDK.h"
#include "App.h"
#include "Capture.h"
#include "EventTracer.h"
#include "GlUtils.h"
#include "PluginManager.h"
#include "Serialization.h"
#include "Systrace.h"
#include "TcpClient.h"
#include "TcpServer.h"
#include "TimerManager.h"
#include "absl/flags/flag.h"
#include "absl/strings/str_format.h"

#ifdef _WIN32
#include "SymbolUtils.h"
#else
#include <array>
#include <cstdio>
#include <iostream>
#include <memory>
#include <stdexcept>
#include <string>

#include "LinuxUtils.h"
#endif

ABSL_DECLARE_FLAG(bool, enable_stale_features);

//-----------------------------------------------------------------------------
CaptureWindow::CaptureWindow() {
  GCurrentTimeGraph = &time_graph_;
  time_graph_.SetTextRenderer(&m_TextRenderer);
  time_graph_.SetPickingManager(&m_PickingManager);
  time_graph_.SetCanvas(this);
  m_DrawUI = false;
  m_DrawHelp = false;
  m_DrawFilter = false;
  m_DrawMemTracker = false;
  m_FirstHelpDraw = true;
  m_DrawStats = false;
  m_Picking = false;
  m_WorldTopLeftX = 0;
  m_WorldTopLeftY = 0;
  m_WorldMaxY = 0;
  m_ProcessX = 0;

  GTimerManager->m_TimerAddedCallbacks.emplace_back(
      [this](Timer& a_Timer) { this->OnTimerAdded(a_Timer); });
  GTimerManager->m_ContextSwitchAddedCallback =
      [this](const ContextSwitch& a_CS) { this->OnContextSwitchAdded(a_CS); };

  m_HoverDelayMs = 300;
  m_CanHover = false;
  m_IsHovering = false;
  ResetHoverTimer();

  m_Slider.SetCanvas(this);
  m_Slider.SetDragCallback([&](float a_Ratio) { this->OnDrag(a_Ratio); });

  m_VerticalSlider.SetCanvas(this);
  m_VerticalSlider.SetVertical();
  m_VerticalSlider.SetDragCallback(
      [&](float a_Ratio) { this->OnVerticalDrag(a_Ratio); });

  GOrbitApp->RegisterCaptureWindow(this);
}

//-----------------------------------------------------------------------------
CaptureWindow::~CaptureWindow() {
  if (GCurrentTimeGraph == &time_graph_) GCurrentTimeGraph = nullptr;
}

//-----------------------------------------------------------------------------
void CaptureWindow::OnTimer() { GlCanvas::OnTimer(); }

//-----------------------------------------------------------------------------
void CaptureWindow::ZoomAll() {
  time_graph_.ZoomAll();
  m_WorldTopLeftY = m_WorldMaxY;
  ResetHoverTimer();
  NeedsUpdate();
}

//-----------------------------------------------------------------------------
void CaptureWindow::UpdateWheelMomentum(float a_DeltaTime) {
  GlCanvas::UpdateWheelMomentum(a_DeltaTime);

  bool zoomWidth = true;  // TODO: !wxGetKeyState(WXK_CONTROL);
  if (zoomWidth && m_WheelMomentum != 0.f) {
    time_graph_.ZoomTime(m_WheelMomentum, m_MouseRatio);
  }
}

//-----------------------------------------------------------------------------
void CaptureWindow::MouseMoved(int a_X, int a_Y, bool a_Left, bool /*a_Right*/,
                               bool /*a_Middle*/) {
  int mousex = a_X;
  int mousey = a_Y;

  float worldx, worldy;
  ScreenToWorld(a_X, a_Y, worldx, worldy);

  m_MouseX = worldx;
  m_MouseY = worldy;
  m_MousePosX = mousex;
  m_MousePosY = mousey;

  // Pan
  if (a_Left && !m_ImguiActive && !m_PickingManager.IsDragging() &&
      !Capture::IsCapturing()) {
    float worldMin;
    float worldMax;

    time_graph_.GetWorldMinMax(worldMin, worldMax);

    m_WorldTopLeftX =
        m_WorldClickX - static_cast<float>(mousex) / getWidth() * m_WorldWidth;
    m_WorldTopLeftY = m_WorldClickY +
                      static_cast<float>(mousey) / getHeight() * m_WorldHeight;

    m_WorldTopLeftX = clamp(m_WorldTopLeftX, worldMin, worldMax - m_WorldWidth);
    m_WorldTopLeftY =
        clamp(m_WorldTopLeftY,
              m_WorldHeight - time_graph_.GetThreadTotalHeight(), m_WorldMaxY);
    UpdateSceneBox();

    time_graph_.PanTime(m_ScreenClickX, a_X, getWidth(),
                        static_cast<double>(m_RefTimeClick));
    UpdateVerticalSlider();
    NeedsUpdate();
  }

  if (m_IsSelecting) {
    m_SelectStop = Vec2(worldx, worldy);
    m_TimeStop = time_graph_.GetTickFromWorld(worldx);
  }

  if (a_Left) {
    m_PickingManager.Drag(a_X, a_Y);
  }

  ResetHoverTimer();

  NeedsRedraw();
}

//-----------------------------------------------------------------------------
void CaptureWindow::LeftDown(int a_X, int a_Y) {
  // Store world clicked pos for panning
  ScreenToWorld(a_X, a_Y, m_WorldClickX, m_WorldClickY);
  m_ScreenClickX = a_X;
  m_ScreenClickY = a_Y;
  m_RefTimeClick = static_cast<TickType>(
      time_graph_.GetTime(static_cast<double>(a_X) / getWidth()));

  m_IsSelecting = false;

  Orbit_ImGui_MouseButtonCallback(this, 0, true);

  m_Picking = true;
  NeedsRedraw();
}

//-----------------------------------------------------------------------------
void CaptureWindow::LeftUp() {
  GlCanvas::LeftUp();
  NeedsRedraw();
}

//-----------------------------------------------------------------------------
void CaptureWindow::LeftDoubleClick() {
  GlCanvas::LeftDoubleClick();
  m_DoubleClicking = true;
  m_Picking = true;
}

//-----------------------------------------------------------------------------
void CaptureWindow::Pick() {
  m_Picking = true;
  NeedsRedraw();
}

//-----------------------------------------------------------------------------
void CaptureWindow::Pick(int a_X, int a_Y) {
  // 4 bytes per pixel (RGBA), 1x1 bitmap
  std::vector<uint8_t> pixels(1 * 1 * 4);
  glReadPixels(a_X, m_MainWindowHeight - a_Y, 1, 1, GL_RGBA, GL_UNSIGNED_BYTE,
               &pixels[0]);

  PickingID pickId = PickingID::Get(*reinterpret_cast<uint32_t*>(&pixels[0]));

  Capture::GSelectedTextBox = nullptr;
  Capture::GSelectedThreadId = 0;

  Pick(pickId, a_X, a_Y);

  NeedsUpdate();
}

//-----------------------------------------------------------------------------
void CaptureWindow::Pick(PickingID a_PickingID, int a_X, int a_Y) {
  uint32_t type = a_PickingID.m_Type;
  uint32_t id = a_PickingID.m_Id;

  switch (type) {
    case PickingID::BOX: {
      void** textBoxPtr =
          time_graph_.GetBatcher().GetBoxBuffer().m_UserData.SlowAt(id);
      if (textBoxPtr) {
        TextBox* textBox = static_cast<TextBox*>(*textBoxPtr);
        SelectTextBox(textBox);
      }
      break;
    }
    case PickingID::LINE: {
      void** textBoxPtr =
          time_graph_.GetBatcher().GetLineBuffer().m_UserData.SlowAt(id);
      if (textBoxPtr) {
        TextBox* textBox = static_cast<TextBox*>(*textBoxPtr);
        SelectTextBox(textBox);
      }
      break;
    }
    case PickingID::PICKABLE:
      m_PickingManager.Pick(a_PickingID.m_Id, a_X, a_Y);
      break;
  }
}

//-----------------------------------------------------------------------------
void CaptureWindow::SelectTextBox(class TextBox* a_TextBox) {
  if (a_TextBox == nullptr) return;
  Capture::GSelectedTextBox = a_TextBox;
  Capture::GSelectedThreadId = a_TextBox->GetTimer().m_TID;
  Capture::GSelectedCallstack =
      Capture::GetCallstack(a_TextBox->GetTimer().m_CallstackHash);
  GOrbitApp->SetCallStack(Capture::GSelectedCallstack);

  const Timer& a_Timer = a_TextBox->GetTimer();
  DWORD64 address = a_Timer.m_FunctionAddress;
  if (a_Timer.IsType(Timer::ZONE)) {
    std::shared_ptr<CallStack> callStack =
        Capture::GetCallstack(a_Timer.m_CallstackHash);
    if (callStack && callStack->m_Depth > 1) {
      address = callStack->m_Data[1];
    }
  }

  FindCode(address);

  if (m_DoubleClicking && a_TextBox) {
    time_graph_.Zoom(a_TextBox);
  }
}

//-----------------------------------------------------------------------------
void CaptureWindow::Hover(int a_X, int a_Y) {
  // 4 bytes per pixel (RGBA), 1x1 bitmap
  std::vector<uint8_t> pixels(1 * 1 * 4);
  glReadPixels(a_X, m_MainWindowHeight - a_Y, 1, 1, GL_RGBA, GL_UNSIGNED_BYTE,
               &pixels[0]);

  PickingID pickId = *reinterpret_cast<PickingID*>(&pixels[0]);

  TextBox* textBox = time_graph_.GetBatcher().GetTextBox(pickId);
  if (textBox) {
    if (!textBox->GetTimer().IsType(Timer::CORE_ACTIVITY)) {
      Function* func =
          Capture::GSelectedFunctionsMap[textBox->GetTimer().m_FunctionAddress];
      m_ToolTip = absl::StrFormat("%s %s", func ? func->PrettyName() : "",
                                  textBox->GetText());
      GOrbitApp->SendToUiAsync("tooltip:" + m_ToolTip);
      NeedsRedraw();
    }
  }
}

//-----------------------------------------------------------------------------
void CaptureWindow::FindCode(DWORD64 address) {
#ifdef _WIN32
  SCOPE_TIMER_LOG("FindCode");

  LineInfo lineInfo;

  if (SymUtils::GetLineInfo(address, lineInfo) ||
      (Capture::GSamplingProfiler &&
       Capture::GSamplingProfiler->GetLineInfo(address, lineInfo))) {
    --lineInfo.m_Line;

    // File mapping
    const std::map<std::string, std::string>& fileMap =
        GOrbitApp->GetFileMapping();
    for (const auto& pair : fileMap) {
      ReplaceStringInPlace(lineInfo.m_File, pair.first, pair.second);
    }

    if (lineInfo.m_Address != 0) {
      GOrbitApp->SendToUiAsync(
          absl::StrFormat("code^%s^%i", lineInfo.m_File, lineInfo.m_Line));
    }
  }
#else
  UNUSED(address);
#endif
}

//-----------------------------------------------------------------------------
void CaptureWindow::PreRender() {
  if (m_CanHover && m_HoverTimer.QueryMillis() > m_HoverDelayMs) {
    m_IsHovering = true;
    m_Picking = true;
    NeedsRedraw();
  }

  m_NeedsRedraw = m_NeedsRedraw || time_graph_.IsRedrawNeeded();
}

//-----------------------------------------------------------------------------
void CaptureWindow::PostRender() {
  if (m_IsHovering) {
    m_IsHovering = false;
    m_CanHover = false;
    m_Picking = false;
    m_HoverTimer.Reset();

    Hover(m_MousePosX, m_MousePosY);
    NeedsUpdate();
    GlCanvas::Render(m_Width, m_Height);
    m_HoverTimer.Reset();
  }

  if (m_Picking) {
    m_Picking = false;
    Pick(m_ScreenClickX, m_ScreenClickY);
    NeedsRedraw();
    GlCanvas::Render(m_Width, m_Height);
  }
}

//-----------------------------------------------------------------------------
void CaptureWindow::Resize(int a_Width, int a_Height) {
  GlCanvas::Resize(a_Width, a_Height);
  NeedsUpdate();
}

//-----------------------------------------------------------------------------
void CaptureWindow::RightDown(int a_X, int a_Y) {
  ScreenToWorld(a_X, a_Y, m_WorldClickX, m_WorldClickY);
  m_ScreenClickX = a_X;
  m_ScreenClickY = a_Y;
  Pick();

  m_IsSelecting = true;
  m_SelectStart = Vec2(m_WorldClickX, m_WorldClickY);
  m_SelectStop = m_SelectStart;
  m_TimeStart = time_graph_.GetTickFromWorld(m_WorldClickX);
  m_TimeStop = m_TimeStart;
}

//-----------------------------------------------------------------------------
bool CaptureWindow::RightUp() {
  if (m_IsSelecting && (m_SelectStart[0] != m_SelectStop[0]) &&
      ControlPressed()) {
    float minWorld = std::min(m_SelectStop[0], m_SelectStart[0]);
    float maxWorld = std::max(m_SelectStop[0], m_SelectStart[0]);

    double newMin =
        time_graph_.GetTime((minWorld - m_WorldTopLeftX) / m_WorldWidth);
    double newMax =
        time_graph_.GetTime((maxWorld - m_WorldTopLeftX) / m_WorldWidth);

    time_graph_.SetMinMax(newMin, newMax);
    m_SelectStart = m_SelectStop;
  }

  bool showContextMenu = m_SelectStart[0] == m_SelectStop[0];
  m_IsSelecting = false;
  NeedsRedraw();
  return showContextMenu;
}

//-----------------------------------------------------------------------------
void CaptureWindow::MiddleDown(int a_X, int a_Y) {
  float worldx, worldy;
  ScreenToWorld(a_X, a_Y, worldx, worldy);
  m_IsSelecting = true;
  m_SelectStart = Vec2(worldx, worldy);
  m_SelectStop = m_SelectStart;
}

//-----------------------------------------------------------------------------
void CaptureWindow::MiddleUp(int a_X, int a_Y) {
  float worldx, worldy;
  ScreenToWorld(a_X, a_Y, worldx, worldy);
  m_IsSelecting = false;

  m_SelectStop = Vec2(worldx, worldy);

  NeedsRedraw();
}

//-----------------------------------------------------------------------------
void CaptureWindow::Zoom(int a_Delta) {
  if (a_Delta == 0) return;

  a_Delta = -a_Delta;

  float worldx;
  float worldy;

  ScreenToWorld(m_MousePosX, m_MousePosY, worldx, worldy);
  m_MouseRatio = static_cast<double>(m_MousePosX) / getWidth();

  time_graph_.ZoomTime(a_Delta, m_MouseRatio);
  m_WheelMomentum =
      a_Delta * m_WheelMomentum < 0 ? 0 : m_WheelMomentum + a_Delta;

  NeedsUpdate();
}

//-----------------------------------------------------------------------------
void CaptureWindow::Pan(float a_Ratio) {
  double refTime =
      time_graph_.GetTime(static_cast<double>(m_MousePosX) / getWidth());
  time_graph_.PanTime(m_MousePosX,
                      m_MousePosX + static_cast<int>(a_Ratio * getWidth()),
                      getWidth(), refTime);
  UpdateSceneBox();
  NeedsUpdate();
}

//-----------------------------------------------------------------------------
void CaptureWindow::MouseWheelMoved(int a_X, int a_Y, int a_Delta,
                                    bool a_Ctrl) {
  if (a_Delta == 0) return;

  // Normalize and invert sign, so that delta < 0 is zoom in.
  int delta = a_Delta < 0 ? 1 : -1;

  if (delta < m_MinWheelDelta) m_MinWheelDelta = delta;
  if (delta > m_MaxWheelDelta) m_MaxWheelDelta = delta;

  float mousex = a_X;

  float worldx;
  float worldy;

  ScreenToWorld(a_X, a_Y, worldx, worldy);
  m_MouseRatio = static_cast<double>(mousex) / getWidth();

  bool zoomWidth = !a_Ctrl;
  if (zoomWidth) {
    time_graph_.ZoomTime(delta, m_MouseRatio);
    m_WheelMomentum = delta * m_WheelMomentum < 0 ? 0 : m_WheelMomentum + delta;
  } else {
    // TODO: reimplement vertical zoom by scaling track heights.
  }

  // Use the original sign of a_Delta here.
  Orbit_ImGui_ScrollCallback(this, -delta);

  m_CanHover = true;

  NeedsUpdate();
}

//-----------------------------------------------------------------------------
void CaptureWindow::MouseWheelMovedHorizontally(int /*a_X*/, int /*a_Y*/,
                                                int a_Delta, bool /*a_Ctrl*/) {
  if (a_Delta == 0) return;

  // Normalize and invert sign, so that delta < 0 is left.
  int delta = a_Delta < 0 ? 1 : -1;

  if (delta < 0) {
    Pan(0.1f);
  } else {
    Pan(-0.1f);
  }

  // Use the original sign of a_Delta here.
  Orbit_ImGui_ScrollCallback(this, -delta);
}

//-----------------------------------------------------------------------------
void CaptureWindow::KeyPressed(unsigned int a_KeyCode, bool a_Ctrl,
                               bool a_Shift, bool a_Alt) {
  UpdateSpecialKeys(a_Ctrl, a_Shift, a_Alt);

  ScopeImguiContext state(m_ImGuiContext);

  if (!m_ImguiActive) {
    switch (a_KeyCode) {
      case ' ':
        ZoomAll();
        break;
      case 'A':
        Pan(0.1f);
        break;
      case 'D':
        Pan(-0.1f);
        break;
      case 'W':
        Zoom(1);
        break;
      case 'S':
        Zoom(-1);
        break;
      case 'F':
        m_DrawFilter = !m_DrawFilter;
        break;
      case 'I':
        m_DrawStats = !m_DrawStats;
        break;
      case 'H':
        m_DrawHelp = !m_DrawHelp;
        break;
      case 'X':
        GOrbitApp->ToggleCapture();
        m_DrawHelp = false;
#ifdef __linux__
        ZoomAll();
#endif
        break;
      case 'O':
        if (a_Ctrl) {
          m_TextRenderer.ToggleDrawOutline();
        }
        break;
      case 18:  // Left
        time_graph_.OnLeft();
        break;
      case 20:  // Right
        time_graph_.OnRight();
        break;
      case 19:  // Up
        time_graph_.OnUp();
        break;
      case 21:  // Down
        time_graph_.OnDown();
        break;
    }
  }

  ImGuiIO& io = ImGui::GetIO();
  io.KeyCtrl = a_Ctrl;
  io.KeyShift = a_Shift;
  io.KeyAlt = a_Alt;

  Orbit_ImGui_KeyCallback(this, a_KeyCode, true);

  NeedsRedraw();
}

//-----------------------------------------------------------------------------
const std::string CaptureWindow::MENU_ACTION_GO_TO_CALLSTACK =
    "Go to Callstack";
const std::string CaptureWindow::MENU_ACTION_GO_TO_SOURCE = "Go to Source";

//-----------------------------------------------------------------------------
std::vector<std::string> CaptureWindow::GetContextMenu() {
  std::vector<std::string> menu;
  if (!absl::GetFlag(FLAGS_enable_stale_features)) {
    return menu;
  }

  TextBox* selection = Capture::GSelectedTextBox;
  if (selection != nullptr && !selection->GetTimer().IsCoreActivity() &&
      selection->GetTimer().m_Type != Timer::GPU_ACTIVITY) {
    return menu;
  }

  Append(menu, {MENU_ACTION_GO_TO_CALLSTACK, MENU_ACTION_GO_TO_SOURCE});
  return menu;
}

//-----------------------------------------------------------------------------
void CaptureWindow::OnContextMenu(const std::string& a_Action,
                                  int /*a_MenuIndex*/) {
  if (Capture::GSelectedTextBox) {
    if (a_Action == MENU_ACTION_GO_TO_SOURCE) {
      GOrbitApp->GoToCode(
          Capture::GSelectedTextBox->GetTimer().m_FunctionAddress);
    } else if (a_Action == MENU_ACTION_GO_TO_CALLSTACK) {
      GOrbitApp->GoToCallstack();
    }
  }
}

//-----------------------------------------------------------------------------
void CaptureWindow::ToggleSampling() {
  if (Capture::GIsSampling) {
    Capture::StopSampling();
  } else if (!GTimerManager->m_IsRecording) {
    Capture::StartSampling();
  }
}

//-----------------------------------------------------------------------------
void CaptureWindow::OnCaptureStarted() {
  time_graph_.ZoomAll();
  NeedsRedraw();
}

//-----------------------------------------------------------------------------
void CaptureWindow::ResetHoverTimer() {
  m_HoverTimer.Reset();
  m_CanHover = true;
}

//-----------------------------------------------------------------------------
void CaptureWindow::Draw() {
  m_WorldMaxY =
      1.5f * ScreenToWorldHeight(static_cast<int>(m_Slider.GetPixelHeight()));

  if (Capture::IsCapturing()) {
    ZoomAll();
  }

  // Reset picking manager before each draw.
  m_PickingManager.Reset();

  time_graph_.Draw(m_Picking);

  if (m_SelectStart[0] != m_SelectStop[0]) {
    TickType minTime = std::min(m_TimeStart, m_TimeStop);
    TickType maxTime = std::max(m_TimeStart, m_TimeStop);

    float from = time_graph_.GetWorldFromTick(minTime);
    float to = time_graph_.GetWorldFromTick(maxTime);

    double micros = MicroSecondsFromTicks(minTime, maxTime);
    float sizex = to - from;
    Vec2 pos(from, m_WorldTopLeftY - m_WorldHeight);
    Vec2 size(sizex, m_WorldHeight);

    std::string time = GetPrettyTime(micros * 0.001);
    TextBox box(pos, size, time, Color(0, 128, 0, 128));
    box.SetTextY(m_SelectStop[1]);
    box.Draw(m_TextRenderer, -FLT_MAX, true, true);
  }

  if (!m_Picking && !m_IsHovering) {
    DrawStatus();
    RenderTimeBar();

    // Vertical line
    glColor4f(0, 1, 0, 0.5f);
    glBegin(GL_LINES);
    glVertex3f(m_MouseX, m_WorldTopLeftY, Z_VALUE_TEXT);
    glVertex3f(m_MouseX, m_WorldTopLeftY - m_WorldHeight, Z_VALUE_TEXT);
    glEnd();
  }
}

//-----------------------------------------------------------------------------
void CaptureWindow::DrawScreenSpace() {
  double timeSpan = time_graph_.GetSessionTimeSpanUs();

  Color col = m_Slider.GetBarColor();
  float height = m_Slider.GetPixelHeight();
  float canvasHeight = getHeight();
  float z = GlCanvas::Z_VALUE_TEXT_UI_BG;

  // Top bar
  // glColor4ubv(&col[0]);
  // glBegin(GL_QUADS);
  // glVertex3f(0, canvasHeight, z);
  // glVertex3f(getWidth(), canvasHeight, z);
  // glVertex3f(getWidth(), canvasHeight - height, z);
  // glVertex3f(0, canvasHeight - height, z);
  // glEnd();

  // Time bar
  if (time_graph_.GetSessionTimeSpanUs() > 0) {
    glColor4ub(70, 70, 70, 200);
    glBegin(GL_QUADS);
    glVertex3f(0, height, z);
    glVertex3f(getWidth(), height, z);
    glVertex3f(getWidth(), 2 * height, z);
    glVertex3f(0, 2 * height, z);
    glEnd();
  }

  const TimeGraphLayout& layout = time_graph_.GetLayout();
  float vertical_margin = layout.GetVerticalMargin();

  if (timeSpan > 0) {
    double start = time_graph_.GetMinTimeUs();
    double stop = time_graph_.GetMaxTimeUs();
    double width = stop - start;
    double maxStart = timeSpan - width;
    double ratio =
        Capture::IsCapturing() ? 1 : (maxStart != 0 ? start / maxStart : 0);
    float slider_width = layout.GetSliderWidth();
    m_Slider.SetPixelHeight(slider_width);
    m_Slider.SetSliderRatio(static_cast<float>(ratio));
    m_Slider.SetSliderWidthRatio(static_cast<float>(width / timeSpan));
    m_Slider.Draw(this, m_Picking);

    float verticalRatio = m_WorldHeight / time_graph_.GetThreadTotalHeight();
    if (verticalRatio < 1.f) {
      m_VerticalSlider.SetPixelHeight(slider_width);
      m_VerticalSlider.SetSliderWidthRatio(verticalRatio);
      m_VerticalSlider.Draw(this, m_Picking);
      vertical_margin += slider_width;
    }
  }

  // Draw right vertical margin.
  time_graph_.SetVerticalMargin(vertical_margin);
  const Color kBackgroundColor(70, 70, 70, 255);
  float margin_x1 = getWidth();
  float margin_x0 = margin_x1 - vertical_margin;
  glColor4ubv(&kBackgroundColor[0]);
  glBegin(GL_QUADS);
  glVertex3f(margin_x0, 0, z);
  glVertex3f(margin_x1, 0, z);
  glVertex3f(margin_x1, canvasHeight - height, z);
  glVertex3f(margin_x0, canvasHeight - height, z);
  glEnd();
}

//-----------------------------------------------------------------------------
void CaptureWindow::OnDrag(float a_Ratio) {
  time_graph_.OnDrag(a_Ratio);
  NeedsUpdate();
}

//-----------------------------------------------------------------------------
void CaptureWindow::OnVerticalDrag(float a_Ratio) {
  float min = m_WorldMaxY;
  float max = m_WorldHeight - time_graph_.GetThreadTotalHeight();
  float range = max - min;
  m_WorldTopLeftY = min + a_Ratio * range;
  NeedsUpdate();
}

//-----------------------------------------------------------------------------
void CaptureWindow::UpdateVerticalSlider() {
  float min = m_WorldMaxY;
  float max = m_WorldHeight - time_graph_.GetThreadTotalHeight();
  float ratio = (m_WorldTopLeftY - min) / (max - min);
  m_VerticalSlider.SetSliderRatio(ratio);
}

//-----------------------------------------------------------------------------
void CaptureWindow::NeedsUpdate() {
  time_graph_.NeedsUpdate();
  m_NeedsRedraw = true;
}

//-----------------------------------------------------------------------------
float CaptureWindow::GetTopBarTextY() {
  return m_Slider.GetPixelHeight() * 0.5f +
         m_TextRenderer.GetStringHeight("FpjT_H") * 0.5f;
}

//-----------------------------------------------------------------------------
void CaptureWindow::DrawStatus() {
  int s_PosX = 0;
  int s_PosY = static_cast<int>(GetTopBarTextY());
  static int s_IncY = 20;

  static Color s_Color(255, 255, 255, 255);

  int PosX = getWidth() - s_PosX;
  int PosY = s_PosY;
  int LeftY = s_PosY;

  LeftY += s_IncY;

  if (Capture::GInjected) {
    std::string injectStr =
        absl::StrFormat(" %s", Capture::GInjectedProcess.c_str());
    m_ProcessX = m_TextRenderer.AddText2D(injectStr.c_str(), PosX, PosY,
                                          Z_VALUE_TEXT_UI, s_Color, -1, true);
    PosY += s_IncY;
  }

  if (Capture::GIsTesting) {
    m_TextRenderer.AddText2D("TESTING", PosX, PosY, Z_VALUE_TEXT_UI, s_Color,
                             -1, true);
    PosY += s_IncY;
  }
}

//-----------------------------------------------------------------------------
void CaptureWindow::RenderUI() {
  ScopeImguiContext state(m_ImGuiContext);
  Orbit_ImGui_NewFrame(this);

  ImGui::ShowDemoWindow();

  if (m_DrawStats) {
    if (time_graph_.GetLayout().DrawProperties()) {
      NeedsUpdate();
    }

    m_StatsWindow.Clear();

    m_StatsWindow.AddLine(VAR_TO_STR(m_Width));
    m_StatsWindow.AddLine(VAR_TO_STR(m_Height));
    m_StatsWindow.AddLine(VAR_TO_STR(m_WorldHeight));
    m_StatsWindow.AddLine(VAR_TO_STR(m_WorldWidth));
    m_StatsWindow.AddLine(VAR_TO_STR(m_WorldTopLeftX));
    m_StatsWindow.AddLine(VAR_TO_STR(m_WorldTopLeftY));
    m_StatsWindow.AddLine(VAR_TO_STR(m_WorldMinWidth));
    m_StatsWindow.AddLine(VAR_TO_STR(m_MouseX));
    m_StatsWindow.AddLine(VAR_TO_STR(m_MouseY));

    /*
            m_StatsWindow.AddLog( VAR_TO_CHAR(
       GTimerManager->m_NumTimersFromPreviousSession ) ); m_StatsWindow.AddLog(
       VAR_TO_CHAR( GTimerManager->m_NumFlushedTimers ) ); m_StatsWindow.AddLog(
       VAR_TO_CHAR( Capture::GNumMessagesFromPreviousSession ) );
            m_StatsWindow.AddLog( VAR_TO_CHAR( Capture::GNumTargetFlushedEntries
       ) ); m_StatsWindow.AddLog( VAR_TO_CHAR(
       Capture::GNumTargetFlushedTcpPackets ) ); m_StatsWindow.AddLog(
       VAR_TO_CHAR( GTimerManager->m_NumQueuedEntries ) ); m_StatsWindow.AddLog(
       VAR_TO_CHAR( GTimerManager->m_NumQueuedMessages) ); m_StatsWindow.AddLog(
       VAR_TO_CHAR( GTimerManager->m_NumQueuedTimers) ); m_StatsWindow.AddLog(
       VAR_TO_CHAR( m_SelectStart[0] ) ); m_StatsWindow.AddLog( VAR_TO_CHAR(
       m_SelectStop[0] ) ); m_StatsWindow.AddLog( VAR_TO_CHAR(
       time_graph_.m_CurrentTimeWindow ) ); m_StatsWindow.AddLog( VAR_TO_CHAR(
       Capture::GMaxTimersAtOnce ) ); m_StatsWindow.AddLog( VAR_TO_CHAR(
       Capture::GNumTimersAtOnce ) ); m_StatsWindow.AddLog( VAR_TO_CHAR(
       Capture::GNumTargetQueuedEntries ) ); m_StatsWindow.AddLog( VAR_TO_CHAR(
       m_MousePosX ) ); m_StatsWindow.AddLog( VAR_TO_CHAR( m_MousePosY ) );*/
    m_StatsWindow.AddLine(VAR_TO_STR(Capture::GNumContextSwitches));
    m_StatsWindow.AddLine(VAR_TO_STR(Capture::GNumLinuxEvents));
    m_StatsWindow.AddLine(VAR_TO_STR(Capture::GNumProfileEvents));
    m_StatsWindow.AddLine(VAR_TO_STR(Capture::GNumInstalledHooks));
    m_StatsWindow.AddLine(VAR_TO_STR(Capture::GSelectedFunctionsMap.size()));
    m_StatsWindow.AddLine(VAR_TO_STR(Capture::GVisibleFunctionsMap.size()));
    m_StatsWindow.AddLine(VAR_TO_STR(time_graph_.GetNumDrawnTextBoxes()));
    m_StatsWindow.AddLine(VAR_TO_STR(time_graph_.GetNumTimers()));
    m_StatsWindow.AddLine(VAR_TO_STR(time_graph_.GetThreadTotalHeight()));

#ifdef WIN32
    for (std::string& line : GTcpServer->GetStats()) {
      m_StatsWindow.AddLine(line);
    }

    bool hasConnection = GTcpServer->HasConnection();
    m_StatsWindow.AddLine(VAR_TO_STR(hasConnection));
#else
    m_StatsWindow.AddLine(
        VAR_TO_STR(GEventTracer.GetEventBuffer().GetCallstacks().size()));
    m_StatsWindow.AddLine(
        VAR_TO_STR(GEventTracer.GetEventBuffer().GetNumEvents()));
#endif

    m_StatsWindow.Draw("Capture Stats", &m_DrawStats);
  }

  if (m_DrawHelp) {
    RenderHelpUi();

    if (m_FirstHelpDraw) {
      // Redraw so that Imgui resizes the
      // window properly on first draw
      NeedsRedraw();
      m_FirstHelpDraw = false;
    }
  }

  RenderThreadFilterUi();
  //RenderButtons();

  if (m_DrawMemTracker && !m_DrawHelp) {
    RenderMemTracker();
  }

  RenderButtons();

  // Rendering
  glViewport(0, 0, getWidth(), getHeight());
  ImGui::Render();

  //RenderBar();
}

//-----------------------------------------------------------------------------
void CaptureWindow::RenderText() {
  if (!m_Picking) {
    time_graph_.DrawText();
  }
}

//-----------------------------------------------------------------------------
void ColorToFloat(Color a_Color, float* o_Float) {
  for (size_t i = 0; i < 4; ++i) {
    o_Float[i] = a_Color[i] / 255.f;
  }
}

//-----------------------------------------------------------------------------
void CaptureWindow::RenderHelpUi() {
  float barHeight = m_Slider.GetPixelHeight();
  ImGui::SetNextWindowPos(ImVec2(0, barHeight * 1.5f));

  ImVec4 color(1.f, 0, 0, 1.f);
  ColorToFloat(m_Slider.GetBarColor(), &color.x);
  ImGui::PushStyleColor(ImGuiCol_WindowBg, color);

  if (!ImGui::Begin("Help Overlay", &m_DrawHelp, ImVec2(0, 0), 1.f,
                    ImGuiWindowFlags_NoTitleBar | ImGuiWindowFlags_NoResize |
                        ImGuiWindowFlags_NoMove |
                        ImGuiWindowFlags_NoSavedSettings)) {
    ImGui::PopStyleColor();
    ImGui::End();
    return;
  }

  ImGui::Text("Start/Stop Capture: 'X'");
  ImGui::Text("Pan: 'A','D' or \"Left Click + Drag\"");
  ImGui::Text("Zoom: 'W', 'S', Scroll or \"Ctrl + Right Click + Drag\"");
  ImGui::Text("Select: Left Click");
  ImGui::Text("Measure: \"Right Click + Drag\"");
  ImGui::Text("Toggle Help: 'H'");

  ImGui::End();

  ImGui::PopStyleColor();
}

//-----------------------------------------------------------------------------
void CaptureWindow::RenderButtons() {
  //float barHeight = m_Slider.GetPixelHeight();
  ImGui::SetNextWindowPos(ImVec2(0, 0));
  ImVec4 color(1.f, 0, 0, 1.f);
  ColorToFloat(m_Slider.GetBarColor(), &color.x);
  ImGui::PushStyleColor(ImGuiCol_WindowBg, color);

  ImGui::Begin("Capture buttons", nullptr, ImVec2(0, 0), 1.f,
                    ImGuiWindowFlags_NoTitleBar | ImGuiWindowFlags_NoResize |
                        ImGuiWindowFlags_NoMove | ImGuiWindowFlags_NoBackground |
                        ImGuiWindowFlags_NoDecoration | ImGuiWindowFlags_NoSavedSettings);

  const char* capture_button_label =
      GTimerManager->m_IsRecording ? "Stop Capture" : "Start Capture";

  if( ImGui::Button(capture_button_label) ){
    GOrbitApp->ToggleCapture();
  }

<<<<<<< HEAD
  if (ImGui::IsItemHovered())
    ImGui::SetTooltip("I am a tooltip");

=======
>>>>>>> 81b6b18f
  ImGui::End();
  ImGui::PopStyleColor();
}

//-----------------------------------------------------------------------------
void CaptureWindow::RenderThreadFilterUi() {
  float barHeight = m_Slider.GetPixelHeight();
  ImGui::SetNextWindowPos(ImVec2(0, barHeight * 1.5f));
  float width = this->getWidth();
  ImGui::SetNextWindowSize(ImVec2(width, barHeight * 3.f));

  ImVec4 color(1.f, 0, 0, 1.f);
  ColorToFloat(m_Slider.GetBarColor(), &color.x);
  ImGui::PushStyleColor(ImGuiCol_WindowBg, color);

  const char* capture_button_label =
      GTimerManager->m_IsRecording ? "Stop Capture" : "Start Capture";

  if (!ImGui::Begin("Thread Filter", &m_DrawHelp, ImVec2(0, 0), 1.f,
                    ImGuiWindowFlags_NoTitleBar | ImGuiWindowFlags_NoResize |
                        ImGuiWindowFlags_NoMove |
                        ImGuiWindowFlags_NoSavedSettings)) {
    ImGui::PopStyleColor();
    ImGui::End();
    return;
  }

  if( ImGui::Button(capture_button_label) ){
    GOrbitApp->ToggleCapture();
  }

  ImGui::SameLine();
  static char filter[128] = "";
  ImGui::Text("Thread Filter");
  ImGui::SameLine();
  ImGui::InputText("", filter, IM_ARRAYSIZE(filter));
  GCurrentTimeGraph->SetThreadFilter(filter);

  ImGui::End();

  ImGui::PopStyleColor();
}

//-----------------------------------------------------------------------------
void CaptureWindow::RenderMemTracker() {
  float barHeight = m_Slider.GetPixelHeight();
  ImGui::SetNextWindowPos(ImVec2(0, barHeight * 1.5f));

  ImVec4 color(1.f, 0, 0, 1.f);
  ColorToFloat(m_Slider.GetBarColor(), &color.x);
  ImGui::PushStyleColor(ImGuiCol_WindowBg, color);

  bool dummy = true;
  if (!ImGui::Begin(
          "MemTracker Overlay", &dummy, ImVec2(0, 0), 1.f,
          ImGuiWindowFlags_NoTitleBar /*| ImGuiWindowFlags_NoResize*/ |
              ImGuiWindowFlags_NoMove | ImGuiWindowFlags_NoSavedSettings)) {
    ImGui::PopStyleColor();
    ImGui::End();
    return;
  }

  ImGui::Text("=== Memory Tracker ===");

  const MemoryTracker& memTracker = time_graph_.GetMemoryTracker();
  if (memTracker.NumAllocatedBytes() == 0) {
    std::string str = VAR_TO_STR(memTracker.NumAllocatedBytes()) +
                      std::string("            ");
    ImGui::Text("%s", str.c_str());
    ImGui::Text("%s", VAR_TO_STR(memTracker.NumFreedBytes()).c_str());
    ImGui::Text("%s", VAR_TO_STR(memTracker.NumLiveBytes()).c_str());
  } else {
    ImGui::Text("%s", VAR_TO_STR(memTracker.NumAllocatedBytes()).c_str());
    ImGui::Text("%s", VAR_TO_STR(memTracker.NumFreedBytes()).c_str());
    ImGui::Text("%s", VAR_TO_STR(memTracker.NumLiveBytes()).c_str());
  }

  ImGui::End();

  ImGui::PopStyleColor();
}

//-----------------------------------------------------------------------------
void DrawTexturedSquare(GLuint a_TextureId, float a_Size, float a_X,
                        float a_Y) {
  glUseProgram(0);
  glColor4ub(255, 255, 255, 255);

  glEnable(GL_TEXTURE_2D);
  glDisable(GL_COLOR_MATERIAL);
  glBindTexture(GL_TEXTURE_2D, a_TextureId);

  glBegin(GL_QUADS);
  glTexCoord2f(0.f, 1.f);
  glVertex3f(a_X, a_Y, 0.f);
  glTexCoord2f(0.f, 0.f);
  glVertex3f(a_X, a_Y + a_Size, 0.f);
  glTexCoord2f(1.f, 0.f);
  glVertex3f(a_X + a_Size, a_Y + a_Size, 0.f);
  glTexCoord2f(1.f, 1.f);
  glVertex3f(a_X + a_Size, a_Y, 0.f);
  glEnd();

  glBindTexture(GL_TEXTURE_2D, 0);
  glDisable(GL_TEXTURE_2D);
}

//-----------------------------------------------------------------------------
void CaptureWindow::RenderBar() {
  extern GLuint GTextureTimer;
  extern GLuint GTextureRecord;

  float barHeight = m_Slider.GetPixelHeight();
  float size = barHeight;
  float h = getHeight();
  float y = h - barHeight;
  float timerX = getWidth() / 2.f;

  DrawTexturedSquare(GTextureTimer, size, timerX, y);

  if (Capture::IsCapturing()) {
    DrawTexturedSquare(GTextureRecord, size, timerX - size, y);
  }

  double timeSpan = time_graph_.GetSessionTimeSpanUs();
  timerX += size;
  m_TextRenderer.AddText2D(
      absl::StrFormat("%s", GetPrettyTime(timeSpan * 0.001).c_str()).c_str(),
      static_cast<int>(timerX), static_cast<int>(GetTopBarTextY()),
      GlCanvas::Z_VALUE_TEXT_UI, Color(255, 255, 255, 255));

  /*m_TextRenderer.AddText2D(Format("%s",
     GetPrettyTime(time_graph_.GetCurrentTimeSpanUs()*0.001).c_str()).c_str() ,
     timerX , 100 , GlCanvas::Z_VALUE_TEXT_UI , Color(255, 255, 255, 255));*/
}

//-----------------------------------------------------------------------------
inline double GetIncrementMs(double a_MilliSeconds) {
  const double Day = 24 * 60 * 60 * 1000;
  const double Hour = 60 * 60 * 1000;
  const double Minute = 60 * 1000;
  const double Second = 1000;
  const double Milli = 1;
  const double Micro = 0.001;
  const double Nano = 0.000001;

  std::string res;

  if (a_MilliSeconds < Micro)
    return Nano;
  else if (a_MilliSeconds < Milli)
    return Micro;
  else if (a_MilliSeconds < Second)
    return Milli;
  else if (a_MilliSeconds < Minute)
    return Second;
  else if (a_MilliSeconds < Hour)
    return Minute;
  else if (a_MilliSeconds < Day)
    return Hour;
  else
    return Day;
}

//-----------------------------------------------------------------------------
void CaptureWindow::RenderTimeBar() {
  static int numTimePoints = 10;

  if (time_graph_.GetSessionTimeSpanUs() > 0) {
    double millis = time_graph_.GetCurrentTimeSpanUs() * 0.001;
    double incr = millis / float(numTimePoints - 1);
    double unit = GetIncrementMs(incr);
    double normInc = static_cast<int>((incr + unit) / unit) * unit;
    double startMs = time_graph_.GetMinTimeUs() * 0.001;
    double normStartUs = 1000.0 * static_cast<int>(startMs / normInc) * normInc;

    static int pixelMargin = 2;
    int screenY =
        getHeight() - static_cast<int>(m_Slider.GetPixelHeight()) - pixelMargin;
    float dummy, worldY;
    ScreenToWorld(0, screenY, dummy, worldY);

    float height =
        ScreenToWorldHeight(static_cast<int>(GParams.m_FontSize) + pixelMargin);
    float xMargin = ScreenToworldWidth(4);

    for (int i = 0; i < numTimePoints; ++i) {
      double currentMicros = normStartUs + i * 1000 * normInc;
      if (currentMicros < 0) continue;

      double currentMillis = currentMicros * 0.001;
      std::string text = GetPrettyTime(currentMillis);
      float worldX = time_graph_.GetWorldFromUs(currentMicros);
      m_TextRenderer.AddText(text.c_str(), worldX + xMargin, worldY,
                             GlCanvas::Z_VALUE_TEXT_UI,
                             Color(255, 255, 255, 255));

      glColor4f(1.f, 1.f, 1.f, 1.f);
      glBegin(GL_LINES);
      glVertex3f(worldX, worldY, Z_VALUE_UI);
      glVertex3f(worldX, worldY + height, Z_VALUE_UI);
      glEnd();
    }
  }
}

//-----------------------------------------------------------------------------
void CaptureWindow::OnTimerAdded(Timer& a_Timer) {
  time_graph_.ProcessTimer(a_Timer);
}

//-----------------------------------------------------------------------------
void CaptureWindow::OnContextSwitchAdded(const ContextSwitch& a_CS) {
  time_graph_.AddContextSwitch(a_CS);
}

//-----------------------------------------------------------------------------
void CaptureWindow::SendProcess() {
  if (Capture::GTargetProcess) {
    std::string processData =
        SerializeObjectHumanReadable(*Capture::GTargetProcess);
    PRINT_VAR(processData);
    GTcpClient->Send(Msg_RemoteProcess, processData.data(), processData.size());
  }
}<|MERGE_RESOLUTION|>--- conflicted
+++ resolved
@@ -954,12 +954,9 @@
     GOrbitApp->ToggleCapture();
   }
 
-<<<<<<< HEAD
   if (ImGui::IsItemHovered())
     ImGui::SetTooltip("I am a tooltip");
 
-=======
->>>>>>> 81b6b18f
   ImGui::End();
   ImGui::PopStyleColor();
 }
