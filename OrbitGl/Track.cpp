--- conflicted
+++ resolved
@@ -10,12 +10,7 @@
 #include "absl/strings/str_format.h"
 
 //-----------------------------------------------------------------------------
-<<<<<<< HEAD
 Track::Track(TimeGraph* time_graph) : time_graph_(time_graph) {
-  m_ID = 0;
-=======
-Track::Track() {
->>>>>>> aba196c5
   m_MousePos[0] = m_MousePos[1] = Vec2(0, 0);
   m_Pos = Vec2(0, 0);
   m_Size = Vec2(0, 0);
