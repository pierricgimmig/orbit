--- conflicted
+++ resolved
@@ -119,15 +119,12 @@
   perf_event_sample_stack_user_8bytes stack;
 };
 
-<<<<<<< HEAD
 struct __attribute__((__packed__)) perf_event_ax_sample {
   perf_event_header header;
   perf_event_sample_id_tid_time_streamid_cpu sample_id;
   perf_event_sample_regs_user_ax regs;
 };
 
-=======
->>>>>>> c7cc9fb6
 struct __attribute__((__packed__)) XmmReg {
   union {
     float floats[4];
